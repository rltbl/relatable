//! # rltbl/relatable
//!
//! This is [relatable](crate) (rltbl::[select](crate::select)).

<<<<<<< HEAD
use crate::{
    core::{Relatable, RelatableError, DEFAULT_LIMIT},
    sql::{self, DbKind, SqlParam},
    table::Table,
};
=======
use crate::core::{Page, Relatable, RelatableError, DEFAULT_LIMIT};
use crate::sql::{self, DbKind, SqlParam};
>>>>>>> 4994d7b0
use anyhow::Result;
use enquote::unquote;
use indexmap::IndexMap;
use regex::Regex;
use serde::{Deserialize, Serialize};
use serde_json::{json, to_value, Value as JsonValue};
use std::collections::BTreeSet;

/// Represents a SELECT statement.
#[derive(Clone, Debug, Serialize, Deserialize)]
pub struct Select {
    pub table_name: String,
    pub view_name: String,
    pub select: Vec<SelectField>,
    pub joins: Vec<Join>,
    pub limit: usize,
    pub offset: usize,
    pub filters: Vec<Filter>,
    pub order_by: Vec<(String, Order)>,
}

impl Default for Select {
    fn default() -> Self {
        let table_name = "";
        Self {
            // By default, the view name and table name are the same.
            table_name: table_name.to_string(),
            view_name: table_name.to_string(),
            select: Vec::default(),
            joins: Vec::default(),
            limit: usize::default(),
            offset: usize::default(),
            filters: Vec::default(),
            order_by: Vec::default(),
        }
    }
}

impl Select {
    pub fn from(table_name: &str) -> Self {
        tracing::trace!("Select::from({table_name:?})");
        Self {
            table_name: table_name.to_string(),
            limit: DEFAULT_LIMIT,
            ..Default::default()
        }
    }

    /// Construct a [Select] for the given [relatable](crate) instance from the given path and
    /// query parameters. Note that this function may panic!
    pub async fn from_path_and_query(
        path: &str,
        query_params: &QueryParams,
        rltbl: &Relatable,
    ) -> Self {
        tracing::trace!("Select::from_path_and_query({path:?}, {query_params:?})");
        let mut query_params = query_params.clone();
        let mut filters = Vec::new();
        let mut order_by = Vec::new();
        let mut select = vec![];
        if let Some(selects) = query_params.get("select") {
            for s in selects.split(",") {
                match s {
                    "count()" => select.push(SelectField::Expression {
                        expression: s.to_string(),
                        alias: String::new(),
                    }),
                    _ => select.push(SelectField::Column {
                        table: String::new(),
                        column: s.to_string(),
                        alias: String::new(),
                    }),
                }
            }
        }

        let limit: usize = query_params
            .get("limit")
            .and_then(|x| x.parse::<usize>().ok())
            .unwrap_or(DEFAULT_LIMIT);
        let offset: usize = query_params
            .get("offset")
            .and_then(|x| x.parse::<usize>().ok())
            .unwrap_or_default();
        if let Some(order) = query_params.get("order") {
            for item in order.split(",") {
                if item.ends_with(".asc") {
                    let column = item.replace(".asc", "");
                    order_by.push((column, Order::ASC));
                } else if item.ends_with(".desc") {
                    let column = item.replace(".desc", "");
                    order_by.push((column, Order::DESC));
                } else {
                    order_by.push((item.to_string(), Order::ASC));
                }
            }
        }

        query_params.shift_remove("limit");
        query_params.shift_remove("offset");
        query_params.shift_remove("order");

        fn value_as_type(datatype: &Option<String>, column: &str, value: &str) -> JsonValue {
            fn try_parse_as_int(value: &str) -> JsonValue {
                match value.parse::<isize>() {
                    Ok(signed) => json!(signed),
                    _ => {
                        tracing::warn!("Could not parse {value} as integer. Treating as string");
                        JsonValue::String(value.to_string())
                    }
                }
            }

            if column.starts_with("_") {
                // Metacolumns (which begin with an underscore) are always parsed as integers:
                try_parse_as_int(value)
            } else {
                match datatype {
                    Some(datatype) if datatype == "integer" => try_parse_as_int(value),
                    Some(datatype) if datatype == "text" => JsonValue::String(value.to_string()),
                    Some(datatype) => {
                        tracing::warn!(
                            "Unsupported datatype: {datatype}. Treating {value} as string"
                        );
                        JsonValue::String(value.to_string())
                    }
                    None => JsonValue::String(value.to_string()),
                }
            }
        }

        let base_table_name = path.split(".").next().unwrap_or_default();
        for (lhs, pattern) in query_params {
            let (table, column) = match lhs.split_once(".") {
                Some((table, column)) => (table.to_string(), column.to_string()),
                None => (String::new(), lhs),
            };
            let table_config = {
                let table_name = match table.as_str() {
                    "" => base_table_name,
                    table => &table,
                };
                Table::get_table(table_name, &rltbl)
                    .await
                    .expect("Can't get table '{table_name}'")
            };
            if pattern.starts_with("like.") {
                let value = &pattern.replace("like.", "");
                match serde_json::from_str(value) {
                    Ok(value) => filters.push(Filter::Like {
                        table,
                        column,
                        value,
                    }),
                    Err(_) => filters.push(Filter::Like {
                        table,
                        column,
                        value: JsonValue::String(value.to_string()),
                    }),
                }
            } else {
                let datatype = table_config.get_configured_column_attribute(&column, "datatype");
                if pattern.starts_with("eq.") {
                    let value = &pattern.replace("eq.", "");
                    let value = value_as_type(&datatype, &column, value);
                    filters.push(Filter::Equal {
                        table,
                        column,
                        value,
                    })
                } else if pattern.starts_with("not_eq.") {
                    let value = &pattern.replace("not_eq.", "");
                    let value = value_as_type(&datatype, &column, value);
                    filters.push(Filter::NotEqual {
                        table,
                        column,
                        value,
                    })
                } else if pattern.starts_with("gt.") {
                    let value = &pattern.replace("gt.", "");
                    let value = value_as_type(&datatype, &column, value);
                    filters.push(Filter::GreaterThan {
                        table,
                        column,
                        value,
                    })
                } else if pattern.starts_with("gte.") {
                    let value = &pattern.replace("gte.", "");
                    let value = value_as_type(&datatype, &column, value);
                    filters.push(Filter::GreaterThanOrEqual {
                        table,
                        column,
                        value,
                    })
                } else if pattern.starts_with("lt.") {
                    let value = &pattern.replace("lt.", "");
                    let value = value_as_type(&datatype, &column, value);
                    filters.push(Filter::LessThan {
                        table,
                        column,
                        value,
                    })
                } else if pattern.starts_with("lte.") {
                    let value = &pattern.replace("lte.", "");
                    let value = value_as_type(&datatype, &column, value);
                    filters.push(Filter::LessThanOrEqual {
                        table,
                        column,
                        value,
                    })
                } else if pattern.starts_with("is.") {
                    let value = pattern.replace("is.", "");
                    if value.to_lowercase() == "null" {
                        filters.push(Filter::Is {
                            table,
                            column,
                            value: JsonValue::Null,
                        })
                    } else {
                        let value = value_as_type(&datatype, &column, &value);
                        filters.push(Filter::Is {
                            table,
                            column,
                            value,
                        })
                    }
                } else if pattern.starts_with("is_not.") {
                    let value = pattern.replace("is_not.", "");
                    if value.to_lowercase() == "null" {
                        filters.push(Filter::IsNot {
                            table,
                            column,
                            value: JsonValue::Null,
                        })
                    } else {
                        let value = value_as_type(&datatype, &column, &value);
                        filters.push(Filter::IsNot {
                            table,
                            column,
                            value,
                        })
                    }
                } else if pattern.starts_with("in.") {
                    let separator = Regex::new(r"\s*,\s*").unwrap();
                    let values = pattern.replace("in.", "");
                    let values = match values.strip_prefix("(").and_then(|s| s.strip_suffix(")")) {
                        None => {
                            tracing::warn!("invalid 'in' filter value {pattern}");
                            ""
                        }
                        Some(s) => s,
                    };
                    let values = separator
                        .split(values)
                        .map(|v| value_as_type(&datatype, &column, v))
                        .collect::<Vec<_>>();
                    filters.push(Filter::In {
                        table,
                        column,
                        value: json!(values),
                    })
                } else if pattern.starts_with("not_in.") {
                    let separator = Regex::new(r"\s*,\s*").unwrap();
                    let values = pattern.replace("not_in.", "");
                    let values = match values.strip_prefix("(").and_then(|s| s.strip_suffix(")")) {
                        None => {
                            tracing::warn!("invalid 'not_in' filter value {pattern}");
                            ""
                        }
                        Some(s) => s,
                    };
                    let values = separator
                        .split(values)
                        .map(|v| value_as_type(&datatype, &column, v))
                        .collect::<Vec<_>>();
                    filters.push(Filter::NotIn {
                        table,
                        column,
                        value: json!(values),
                    })
                }
            }
        }

        Self {
            table_name: base_table_name.to_string(),
            select,
            limit,
            offset,
            order_by,
            filters,
            ..Default::default()
        }
    }

    /// Get all the tables that are implicated in this select:
    pub fn get_tables(&self) -> BTreeSet<String> {
        let mut tables = BTreeSet::new();

        fn insert_when_non_empty(tables: &mut BTreeSet<String>, table: &str) {
            if table != "" {
                tables.insert(table.to_string());
            }
        }

        insert_when_non_empty(&mut tables, &self.table_name);
        for field in &self.select {
            match field {
                SelectField::Column { table, .. } => {
                    insert_when_non_empty(&mut tables, table);
                }
                SelectField::Expression { .. } => (),
            };
        }
        for join in &self.joins {
            match join {
                Join::LeftJoin {
                    left_table,
                    right_table,
                    ..
                } => {
                    insert_when_non_empty(&mut tables, &left_table);
                    insert_when_non_empty(&mut tables, &right_table);
                }
            };
        }
        for filter in &self.filters {
            insert_when_non_empty(&mut tables, &filter.get_table());
            match filter {
                Filter::InSubquery { subquery, .. } | Filter::NotInSubquery { subquery, .. } => {
                    for table in subquery.get_tables() {
                        insert_when_non_empty(&mut tables, &table);
                    }
                }
                _ => (),
            };
        }

        tables
    }

    /// Add a single column to the SELECT clause of this select
    pub fn select_column(&mut self, column: &str) -> &Self {
        self.select.push(SelectField::Column {
            table: String::new(),
            column: column.to_string(),
            alias: String::new(),
        });
        self
    }

    /// Add multiple columns to the SELECT clause of this select
    pub fn select_columns(&mut self, columns: &Vec<&str>) -> &Self {
        for column in columns {
            self.select_column(column);
        }
        self
    }

    /// Add a qualified column to the SELECT clause of this select
    pub fn select_table_column(&mut self, table: &str, column: &str) -> &Self {
        self.select.push(SelectField::Column {
            table: table.to_string(),
            column: column.to_string(),
            alias: String::new(),
        });
        self
    }

    /// Add multiple qualified columns to the SELECT clause of this select
    pub fn select_table_columns(&mut self, table: &str, columns: &Vec<&str>) -> &Self {
        for column in columns {
            self.select_table_column(table, column);
        }
        self
    }

    /// Add a column with an alias to the SELECT clause of this select
    pub fn select_alias(&mut self, table: &str, column: &str, alias: &str) -> &Self {
        self.select.push(SelectField::Column {
            table: table.to_string(),
            column: column.to_string(),
            alias: alias.to_string(),
        });
        self
    }

    /// Add an aliased expression to the SELECT clause of this select
    pub fn select_expression(&mut self, expression: &str, alias: &str) -> &Self {
        self.select.push(SelectField::Expression {
            expression: expression.to_string(),
            alias: alias.to_string(),
        });
        self
    }

    /// Add all of the given table's columns to the SELECT clause of this select
    pub async fn select_all(&mut self, rltbl: &Relatable, table: &str) -> Result<&Self> {
        for column in rltbl.fetch_all_columns(&table).await? {
            self.select.push(SelectField::Column {
                table: String::new(),
                column: column.name,
                alias: String::new(),
            });
        }
        Ok(self)
    }

    /// Add a LEFT JOIN clause to this select with the given properties
    pub fn left_join(
        &mut self,
        left_table: &str,
        left_column: &str,
        right_table: &str,
        right_column: &str,
    ) -> &Self {
        self.joins.push(Join::LeftJoin {
            left_table: left_table.to_string(),
            left_column: left_column.to_string(),
            right_table: right_table.to_string(),
            right_column: right_column.to_string(),
        });
        self
    }

    /// Order (ascending) this select by the given column
    pub fn order_by(&mut self, column: &str) -> &Self {
        tracing::trace!("Select::order_by({column:?})");
        self.order_by = vec![(column.to_string(), Order::ASC)];
        self
    }

    /// Limit the results by a given amount
    pub fn limit(mut self, limit: &usize) -> Self {
        tracing::trace!("Select::limit({limit})");
        self.limit = *limit;
        self
    }

    /// Offset the results by a given amount
    pub fn offset(mut self, offset: &usize) -> Self {
        tracing::trace!("Select::offset({offset})");
        self.offset = *offset;
        self
    }

    /// Add the given filters to the select.
    pub fn filters(mut self, filters: &Vec<String>) -> Result<Self> {
        tracing::trace!("Select::filters({filters:?})");
        let basic = r"[\w\-]";
        let wildcarded = r"[\w\-%]";

        // Symbolic operators:
        let like = Regex::new(&format!(r#"^({basic}+)\s*~=\s*"?({wildcarded}+)"?$"#)).unwrap();
        let eq = Regex::new(&format!(r#"^({basic}+)\s*=\s*"?({basic}+)"?$"#)).unwrap();
        let not_eq = Regex::new(&format!(r#"^({basic}+)\s*!=\s*"?({basic}+)"?$"#)).unwrap();
        let gt = Regex::new(&format!(r"^({basic}+)\s*>\s*({basic}+)$")).unwrap();
        let gte = Regex::new(&format!(r"^({basic}+)\s*>=\s*({basic}+)$")).unwrap();
        let lt = Regex::new(&format!(r"^({basic}+)\s*<\s*({basic}+)$")).unwrap();
        let lte = Regex::new(&format!(r"^({basic}+)\s*<=\s*({basic}+)$")).unwrap();

        // Word-like operators:
        let is = Regex::new(&format!(r#"^({basic}+)\s+(IS|is)\s+"?({basic}+)"?$"#)).unwrap();
        let is_not = Regex::new(&format!(
            r#"^({basic}+)\s+(IS NOT|is not)\s+"?({basic}+)"?$"#
        ))
        .unwrap();
        let is_in = Regex::new(&format!(
            r#"^({basic}+)\s+(IN|in)\s+\(({basic}+(,\s*{basic}+)*)\)$"#
        ))
        .unwrap();
        let is_not_in = Regex::new(&format!(
            r#"^({basic}+)\s+(NOT IN|not in)\s+\(({basic}+(,\s*{basic}+)*)\)$"#
        ))
        .unwrap();

        fn parse_as_value(value: &str) -> Result<JsonValue> {
            fn maybe_quote(value: &str) -> Result<JsonValue> {
                if value.starts_with("\"") {
                    let value = serde_json::from_str(&value)?;
                    Ok(value)
                } else {
                    let value = serde_json::from_str(&format!(r#""{value}""#))?;
                    Ok(value)
                }
            }

            match value.parse::<isize>() {
                Ok(signed) => Ok(json!(signed)),
                _ => maybe_quote(value),
            }
        }

        for filter in filters {
            tracing::trace!("Applying filter: {filter}");
            if like.is_match(&filter) {
                let captures = like.captures(&filter).unwrap();
                let column = captures.get(1).unwrap().as_str().to_string();
                let value = &captures.get(2).unwrap().as_str();
                let value = parse_as_value(value)?;
                self.filters.push(Filter::Like {
                    table: "".to_string(),
                    column,
                    value,
                });
            } else if eq.is_match(&filter) {
                let captures = eq.captures(&filter).unwrap();
                let column = captures.get(1).unwrap().as_str().to_string();
                let value = &captures.get(2).unwrap().as_str();
                let value = parse_as_value(value)?;
                self.filters.push(Filter::Equal {
                    table: "".to_string(),
                    column,
                    value,
                });
            } else if not_eq.is_match(&filter) {
                let captures = not_eq.captures(&filter).unwrap();
                let column = captures.get(1).unwrap().as_str().to_string();
                let value = &captures.get(2).unwrap().as_str();
                let value = parse_as_value(value)?;
                self.filters.push(Filter::NotEqual {
                    table: "".to_string(),
                    column,
                    value,
                });
            } else if gt.is_match(&filter) {
                let captures = gt.captures(&filter).unwrap();
                let column = captures.get(1).unwrap().as_str().to_string();
                let value = &captures.get(2).unwrap().as_str();
                let value = parse_as_value(value)?;
                self.filters.push(Filter::GreaterThan {
                    table: "".to_string(),
                    column,
                    value,
                });
            } else if gte.is_match(&filter) {
                let captures = gte.captures(&filter).unwrap();
                let column = captures.get(1).unwrap().as_str().to_string();
                let value = &captures.get(2).unwrap().as_str();
                let value = parse_as_value(value)?;
                self.filters.push(Filter::GreaterThanOrEqual {
                    table: "".to_string(),
                    column,
                    value,
                });
            } else if lt.is_match(&filter) {
                let captures = lt.captures(&filter).unwrap();
                let column = captures.get(1).unwrap().as_str().to_string();
                let value = &captures.get(2).unwrap().as_str();
                let value = parse_as_value(value)?;
                self.filters.push(Filter::LessThan {
                    table: "".to_string(),
                    column,
                    value,
                });
            } else if lte.is_match(&filter) {
                let captures = lte.captures(&filter).unwrap();
                let column = captures.get(1).unwrap().as_str().to_string();
                let value = &captures.get(2).unwrap().as_str();
                let value = parse_as_value(value)?;
                self.filters.push(Filter::LessThanOrEqual {
                    table: "".to_string(),
                    column,
                    value,
                });
            } else if is.is_match(&filter) {
                let captures = is.captures(&filter).unwrap();
                let column = captures.get(1).unwrap().as_str().to_string();
                let value = &captures.get(3).unwrap().as_str();
                let value = match value.to_lowercase().as_str() {
                    "null" => JsonValue::Null,
                    _ => parse_as_value(value)?,
                };
                self.filters.push(Filter::Is {
                    table: "".to_string(),
                    column,
                    value,
                });
            } else if is_not.is_match(&filter) {
                let captures = is_not.captures(&filter).unwrap();
                let column = captures.get(1).unwrap().as_str().to_string();
                let value = &captures.get(3).unwrap().as_str();
                let value = match value.to_lowercase().as_str() {
                    "null" => JsonValue::Null,
                    _ => parse_as_value(value)?,
                };
                self.filters.push(Filter::IsNot {
                    table: "".to_string(),
                    column,
                    value,
                });
            } else if is_in.is_match(&filter) {
                let captures = is_in.captures(&filter).unwrap();
                let column = captures.get(1).unwrap().as_str().to_string();
                let values = &captures.get(3).unwrap().as_str();
                let separator = Regex::new(r"\s*,\s*").unwrap();
                let values = separator
                    .split(values)
                    .map(|v| serde_json::from_str::<JsonValue>(v).unwrap_or(json!(v.to_string())))
                    .collect::<Vec<_>>();
                self.filters.push(Filter::In {
                    table: "".to_string(),
                    column,
                    value: json!(values),
                });
            } else if is_not_in.is_match(&filter) {
                let captures = is_not_in.captures(&filter).unwrap();
                let column = captures.get(1).unwrap().as_str().to_string();
                let values = &captures.get(3).unwrap().as_str();
                let separator = Regex::new(r"\s*,\s*").unwrap();
                let values = separator
                    .split(values)
                    .map(|v| serde_json::from_str::<JsonValue>(v).unwrap_or(json!(v.to_string())))
                    .collect::<Vec<_>>();
                self.filters.push(Filter::NotIn {
                    table: "".to_string(),
                    column,
                    value: json!(values),
                });
            } else {
                return Err(RelatableError::ConfigError(format!("invalid filter {filter}")).into());
            }
        }
        Ok(self)
    }

    /// Add a like filter for the given column on the given value, which may include '%' wildcards
    pub fn like<T>(mut self, column: &str, value: &T) -> Result<Self>
    where
        T: Serialize,
    {
        tracing::trace!("Select::like({column:?}, value)");
        self.filters.push(Filter::Like {
            table: "".to_string(),
            column: column.to_string(),
            value: to_value(value)?,
        });
        Ok(self)
    }

    /// Add an equals filter on the given column and value.
    pub fn eq<T>(&mut self, column: &str, value: &T) -> Result<&Self>
    where
        T: Serialize,
    {
        tracing::trace!("Select::eq({column:?}, value)");
        self.filters.push(Filter::Equal {
            table: "".to_string(),
            column: column.to_string(),
            value: to_value(value)?,
        });
        Ok(self)
    }

    /// Add an equals filter on the given column and value.
    pub fn table_eq<T>(&mut self, table: &str, column: &str, value: &T) -> Result<&Self>
    where
        T: Serialize,
    {
        tracing::trace!("Select::table_eq({column:?}, value)");
        self.filters.push(Filter::Equal {
            table: table.to_string(),
            column: column.to_string(),
            value: to_value(value)?,
        });
        Ok(self)
    }

    /// Add a not-equals filter on the given column and value.
    pub fn not_eq<T>(mut self, column: &str, value: &T) -> Result<Self>
    where
        T: Serialize,
    {
        tracing::trace!("Select::not_eq({column:?}, value)");
        self.filters.push(Filter::NotEqual {
            table: "".to_string(),
            column: column.to_string(),
            value: to_value(value)?,
        });
        Ok(self)
    }

    /// Add an greater-than filter on the given column and value.
    pub fn gt<T>(mut self, column: &str, value: &T) -> Result<Self>
    where
        T: Serialize,
    {
        tracing::trace!("Select::gt({column:?}, value)");
        self.filters.push(Filter::GreaterThan {
            table: "".to_string(),
            column: column.to_string(),
            value: to_value(value)?,
        });
        Ok(self)
    }

    /// Add an greater-than-or-equals filter on the given column and value.
    pub fn gte<T>(mut self, column: &str, value: &T) -> Result<Self>
    where
        T: Serialize,
    {
        tracing::trace!("Select::gte({column:?}, value)");
        self.filters.push(Filter::GreaterThanOrEqual {
            table: "".to_string(),
            column: column.to_string(),
            value: to_value(value)?,
        });
        Ok(self)
    }

    /// Add an less-than filter on the given column and value.
    pub fn lt<T>(mut self, column: &str, value: &T) -> Result<Self>
    where
        T: Serialize,
    {
        tracing::trace!("Select::lt({column:?}, value)");
        self.filters.push(Filter::LessThan {
            table: "".to_string(),
            column: column.to_string(),
            value: to_value(value)?,
        });
        Ok(self)
    }

    /// Add an less-than-or-equals filter on the given column and value.
    pub fn lte<T>(mut self, column: &str, value: &T) -> Result<Self>
    where
        T: Serialize,
    {
        tracing::trace!("Select::lte({column:?}, value)");
        self.filters.push(Filter::LessThanOrEqual {
            table: "".to_string(),
            column: column.to_string(),
            value: to_value(value)?,
        });
        Ok(self)
    }

    /// Add an is filter on the given column and value.
    pub fn is<T>(mut self, column: &str, value: &T) -> Result<Self>
    where
        T: Serialize,
    {
        tracing::trace!("Select::is({column:?}, value)");
        self.filters.push(Filter::Is {
            table: "".to_string(),
            column: column.to_string(),
            value: to_value(value)?,
        });
        Ok(self)
    }

    /// Add an is not filter on the given column and value.
    pub fn is_not<T>(mut self, column: &str, value: &T) -> Result<Self>
    where
        T: Serialize,
    {
        tracing::trace!("Select::is_not({column:?}, value)");
        self.filters.push(Filter::IsNot {
            table: "".to_string(),
            column: column.to_string(),
            value: to_value(value)?,
        });
        Ok(self)
    }

    /// Add an in filter on the given column and value.
    pub fn is_in<T>(mut self, column: &str, value: &T) -> Result<Self>
    where
        T: Serialize,
    {
        tracing::trace!("Select::is_in({column:?}, value)");
        self.filters.push(Filter::In {
            table: "".to_string(),
            column: column.to_string(),
            value: to_value(value)?,
        });
        Ok(self)
    }

    /// Add a not in filter on the given column and value.
    pub fn is_not_in<T>(mut self, column: &str, value: &T) -> Result<Self>
    where
        T: Serialize,
    {
        tracing::trace!("Select::is_not_in({column:?}, value)");
        self.filters.push(Filter::NotIn {
            table: "".to_string(),
            column: column.to_string(),
            value: to_value(value)?,
        });
        Ok(self)
    }

    /// Add an in-subquery filter on the given column and value.
    pub fn is_in_subquery(&mut self, column: &str, subquery: &Select) -> &Self {
        tracing::trace!("Select::is_in_subquery({column:?}, {subquery:?})");
        let target = match self.view_name.as_str() {
            "" => &self.table_name,
            _ => &self.view_name,
        };
        self.filters.push(Filter::InSubquery {
            table: target.to_string(),
            column: column.to_string(),
            subquery: subquery.clone(),
        });
        self
    }

    /// Add an not-in-subquery filter on the given column and value.
    pub fn is_not_in_subquery(&mut self, column: &str, subquery: &Select) -> &Self {
        tracing::trace!("Select::is_not_in_subquery({column:?}, {subquery:?})");
        let target = match self.view_name.as_str() {
            "" => &self.table_name,
            _ => &self.view_name,
        };
        self.filters.push(Filter::NotInSubquery {
            table: target.to_string(),
            column: column.to_string(),
            subquery: subquery.clone(),
        });
        self
    }

    /// Convert the filter to a tuple consisting of an SQL string supported by the given database
    /// kind, and a vector of parameters that must be bound to the string before executing it.
    pub fn to_sql(&self, kind: &DbKind) -> Result<(String, Vec<JsonValue>)> {
        tracing::trace!("Select::to_sql({self:?}, {kind:?})");
        let mut sql_param_gen = SqlParam::new(kind);
        let mut lines = Vec::new();
        let mut params = Vec::new();
        let target = match self.view_name.as_str() {
            "" => &self.table_name,
            _ => &self.view_name,
        };

        let get_change_sql = |sql_param_gen: &mut SqlParam| -> String {
            format!(
                r#"(SELECT MAX(change_id) FROM history
                    WHERE "table" = {}
                      AND "row" = "{}"._id
                   ) AS _change_id"#,
                sql_param_gen.next(),
                target
            )
        };

        // The SELECT clause:
        if self.select.len() == 0 {
            if self.joins.len() > 0 {
                lines.push(format!(r#"SELECT "{target}".*,"#));
            } else {
                lines.push("SELECT *".to_string());
            }
            for filter in &self.filters {
                let (_, c, _, _) = filter.parts();
                if c == "_change_id" {
                    lines.push(format!(", {}", get_change_sql(&mut sql_param_gen)));
                    params.push(json!(self.table_name));
                }
            }
        } else {
            lines.push("SELECT".to_string());
            for filter in &self.filters {
                let (_, c, _, _) = filter.parts();
                if c == "_change_id" {
                    lines.push(get_change_sql(&mut sql_param_gen));
                    params.push(json!(self.table_name));
                }
            }
            for field in &self.select {
                if field.to_sql() == "" {
                    return Err(RelatableError::InputError("Empty field name".to_string()).into());
                }
                let mut t = ",";
                if field == self.select.last().unwrap() {
                    t = "";
                }

                lines.push(format!(r#"  {field}{t}"#, field = field.to_sql()));
            }
        }

        // The FROM clause:
        lines.push(format!(r#"FROM "{target}""#));
        for join in &self.joins {
            lines.push(join.to_sql());
        }

        // The WHERE clause:
        for (i, filter) in self.filters.iter().enumerate() {
            let keyword = if i == 0 { "WHERE" } else { "  AND" };
            let (filter_sql, mut filter_params) = filter.to_sql(&mut sql_param_gen)?;
            lines.push(format!("{keyword} {filter_sql}"));
            params.append(&mut filter_params);
        }
        if self.order_by.len() == 0 && self.joins.len() == 0 {
            lines.push(format!(r#"ORDER BY "{target}"._order ASC"#));
        }
        for (column, order) in &self.order_by {
            lines.push(format!(r#"ORDER BY "{column}" {order:?}"#));
        }
        if self.limit > 0 {
            lines.push(format!("LIMIT {}", self.limit));
        }
        if self.offset > 0 {
            lines.push(format!("OFFSET {}", self.offset));
        }

        // Return the generated SQL and parameter values:
        Ok((lines.join("\n"), params))
    }

    /// Generate a SQL statement consisting of a SELECT COUNT(*) over the data that will be returned
    /// by the given [Select]
    pub fn to_sql_count(&self, kind: &DbKind) -> Result<(String, Vec<JsonValue>)> {
        tracing::trace!("Select::to_sql_count({self:?}, {kind:?})");
        let target = match self.view_name.as_str() {
            "" => &self.table_name,
            _ => &self.view_name,
        };
        let mut lines = Vec::new();
        let mut params = Vec::new();
        lines.push(r#"SELECT COUNT(1) AS "count""#.to_string());
        lines.push(format!(r#"FROM "{target}""#));
        for join in self.joins.clone() {
            lines.push(join.to_sql());
        }
        for (i, filter) in self.filters.iter().enumerate() {
            let keyword = if i == 0 { "WHERE" } else { "  AND" };
            let (s, p) = filter.to_sql_count(kind)?;
            lines.push(format!("{keyword} {s}"));
            params.append(&mut p.clone());
        }
        Ok((lines.join("\n"), params))
    }

    /// Converts this select's filters to a map from column names to URL representations of their
    /// associated filters represented as [JsonValue]s
    pub fn to_params(&self) -> Result<IndexMap<String, JsonValue>> {
        tracing::trace!("Select::to_params()");
        if self.table_name.is_empty() {
            return Err(RelatableError::InputError(
                "Missing required field: `table` in to_sql()".to_string(),
            )
            .into());
        }

        let mut params = IndexMap::new();
        if self.select.len() > 0 {
            let mut select_cols = vec![];
            for sfield in self.select.iter() {
                match sfield {
                    SelectField::Column { .. } => {
                        select_cols.push(sfield.to_url());
                    }
                    SelectField::Expression { expression, .. } => {
                        // Only include 'count()' expressions
                        if expression == "count()" {
                            select_cols.push(expression.to_string());
                        }
                    }
                };
            }
            if select_cols.len() > 0 {
                params.insert("select".to_string(), select_cols.join(",").into());
            }
        }
        if self.filters.len() > 0 {
            for filter in &self.filters {
                let (table, column, _, _) = filter.parts();

                if table != "" {
                    if let Err(e) = sql::is_simple(&table) {
                        return Err(RelatableError::InputError(format!(
                            "While reading filters table name, got error: {}",
                            e
                        ))
                        .into());
                    }
                }
                if let Err(e) = sql::is_simple(&column) {
                    return Err(RelatableError::InputError(format!(
                        "While reading filters column name, got error: {}",
                        e
                    ))
                    .into());
                }
                let lhs = {
                    match table.as_str() {
                        "" => format!(r#"{column}"#),
                        _ => format!(r#"{table}.{column}"#),
                    }
                };
                params.insert(lhs, filter.to_url()?.into());
            }
        }
        if self.limit > 0 && self.limit != DEFAULT_LIMIT {
            params.insert("limit".into(), self.limit.into());
        }
        if self.offset > 0 {
            params.insert("offset".into(), self.offset.into());
        }
        Ok(params)
    }

    /// Convert the select to a URL
    pub fn to_url(&self, base: &str, format: &Format) -> Result<String> {
        tracing::trace!("Select::to_url({base:?}, format)");
        let table_name = self.table_name.to_string();
        if let Err(e) = sql::is_simple(&table_name) {
            return Err(RelatableError::InputError(format!(
                "While reading table name, got error: {}",
                e
            ))
            .into());
        }
        let path = format!("{base}/{table_name}{format}");

        if self.joins.len() > 0 {
            return Err(RelatableError::InputError(
                "Joins are unsupported in to_url()".to_string(),
            )
            .into());
        }

        let params = &self.to_params()?.clone();
        if params.len() > 0 {
            let mut parts = vec![];
            for (column, value) in params.iter() {
                let s = match value {
                    serde_json::Value::String(s) => s.as_str().into(),
                    _ => format!("{}", value),
                };
                parts.push(format!("{column}={s}"));
            }
            Ok(format!("{}?{}", path, parts.join("&")))
        } else {
            Ok(path.to_string())
        }
    }

    pub fn to_page(&self, root: &str, path: &str) -> Result<Page> {
        tracing::trace!("Select::to_page({root}, {path})");
        let base = format!("{root}/{path}");
        let mut formats = IndexMap::new();
        formats.insert("HTML".to_string(), self.to_url(&base, &Format::Html)?);
        formats.insert("CSV".to_string(), self.to_url(&base, &Format::Csv)?);
        formats.insert("TSV".to_string(), self.to_url(&base, &Format::Tsv)?);
        formats.insert("JSON".to_string(), self.to_url(&base, &Format::Json)?);
        formats.insert(
            "JSON (Pretty)".to_string(),
            self.to_url(&base, &Format::PrettyJson)?,
        );
        Ok(Page {
            path: path.to_string(),
            formats,
        })
    }
}

/// A field in a [Select] clause.
#[derive(Clone, Debug, Serialize, Deserialize, PartialEq)]
pub enum SelectField {
    Column {
        table: String,
        column: String,
        alias: String,
    },
    Expression {
        expression: String,
        alias: String,
    },
}

impl SelectField {
    fn to_sql(&self) -> String {
        match self {
            SelectField::Column {
                table,
                column,
                alias,
            } => {
                format!(
                    "{table}{column}{alias}",
                    table = match table.as_str() {
                        "" => "".to_string(),
                        _ => format!(r#""{table}"."#),
                    },
                    column = format!(r#""{column}""#),
                    alias = match alias.as_str() {
                        "" => "".to_string(),
                        _ => format!(r#" AS "{alias}""#),
                    }
                )
            }
            SelectField::Expression { expression, alias } => {
                format!(
                    "{expression}{alias}",
                    alias = match alias.as_str() {
                        "" => "".to_string(),
                        _ => format!(r#" AS "{alias}""#),
                    }
                )
            }
        }
    }

    fn to_url(&self) -> String {
        match self {
            SelectField::Column {
                table,
                column,
                alias,
            } => {
                if alias != "" {
                    tracing::warn!("Alias '{alias}' unsupported in to_url()");
                }
                format!(
                    "{table}{column}",
                    table = match table.as_str() {
                        "" => "".to_string(),
                        _ => format!("{table}."),
                    },
                    column = format!("{column}")
                )
            }
            _ => panic!("Select Expressions are not supported"),
        }
    }
}

/// Represents a database join
#[derive(Clone, Debug, Serialize, Deserialize)]
pub enum Join {
    LeftJoin {
        left_table: String,
        left_column: String,
        right_table: String,
        right_column: String,
    },
}

impl Join {
    pub fn to_sql(&self) -> String {
        match self {
            Join::LeftJoin {
                left_table,
                left_column,
                right_table,
                right_column,
            } => {
                let (t, lt, lc, rt, rc) = (
                    &right_table,
                    &left_table,
                    &left_column,
                    &right_table,
                    &right_column,
                );
                format!(r#"LEFT JOIN "{t}" ON "{lt}"."{lc}" = "{rt}"."{rc}""#)
            }
        }
    }
}

#[derive(Clone, Debug, Serialize, Deserialize)]
#[serde(tag = "type")]
pub enum Filter {
    Like {
        table: String,
        column: String,
        value: JsonValue,
    },
    Equal {
        table: String,
        column: String,
        value: JsonValue,
    },
    NotEqual {
        table: String,
        column: String,
        value: JsonValue,
    },
    GreaterThan {
        table: String,
        column: String,
        value: JsonValue,
    },
    GreaterThanOrEqual {
        table: String,
        column: String,
        value: JsonValue,
    },
    LessThan {
        table: String,
        column: String,
        value: JsonValue,
    },
    LessThanOrEqual {
        table: String,
        column: String,
        value: JsonValue,
    },
    Is {
        table: String,
        column: String,
        value: JsonValue,
    },
    IsNot {
        table: String,
        column: String,
        value: JsonValue,
    },
    In {
        table: String,
        column: String,
        value: JsonValue,
    },
    NotIn {
        table: String,
        column: String,
        value: JsonValue,
    },
    InSubquery {
        table: String,
        column: String,
        subquery: Select,
    },
    NotInSubquery {
        table: String,
        column: String,
        subquery: Select,
    },
}
impl Filter {
    pub fn set_table(&mut self, new_name: &str) -> &Self {
        match self {
            Filter::Like { table, .. }
            | Filter::Equal { table, .. }
            | Filter::NotEqual { table, .. }
            | Filter::GreaterThan { table, .. }
            | Filter::GreaterThanOrEqual { table, .. }
            | Filter::LessThan { table, .. }
            | Filter::LessThanOrEqual { table, .. }
            | Filter::Is { table, .. }
            | Filter::IsNot { table, .. }
            | Filter::In { table, .. }
            | Filter::NotIn { table, .. }
            | Filter::InSubquery { table, .. }
            | Filter::NotInSubquery { table, .. } => *table = new_name.to_string(),
        };
        self
    }

    pub fn set_column(&mut self, new_name: &str) -> &Self {
        match self {
            Filter::Like { column, .. }
            | Filter::Equal { column, .. }
            | Filter::NotEqual { column, .. }
            | Filter::GreaterThan { column, .. }
            | Filter::GreaterThanOrEqual { column, .. }
            | Filter::LessThan { column, .. }
            | Filter::LessThanOrEqual { column, .. }
            | Filter::Is { column, .. }
            | Filter::IsNot { column, .. }
            | Filter::In { column, .. }
            | Filter::NotIn { column, .. }
            | Filter::InSubquery { column, .. }
            | Filter::NotInSubquery { column, .. } => *column = new_name.to_string(),
        };
        self
    }

    pub fn parts(&self) -> (String, String, String, JsonValue) {
        tracing::trace!("Filter::parts()");
        let (table, column, operator, value) = match self {
            Filter::Like {
                table,
                column,
                value,
            } => (table, column, "like", value),
            Filter::Equal {
                table,
                column,
                value,
            } => (table, column, "eq", value),
            Filter::NotEqual {
                table,
                column,
                value,
            } => (table, column, "not_eq", value),
            Filter::GreaterThan {
                table,
                column,
                value,
            } => (table, column, "gt", value),
            Filter::GreaterThanOrEqual {
                table,
                column,
                value,
            } => (table, column, "gte", value),
            Filter::LessThan {
                table,
                column,
                value,
            } => (table, column, "lt", value),
            Filter::LessThanOrEqual {
                table,
                column,
                value,
            } => (table, column, "lte", value),
            Filter::Is {
                table,
                column,
                value,
            } => (table, column, "is", value),
            Filter::IsNot {
                table,
                column,
                value,
            } => (table, column, "is_not", value),
            Filter::In {
                table,
                column,
                value,
            } => (table, column, "in", value),
            Filter::NotIn {
                table,
                column,
                value,
            } => (table, column, "not_in", value),
            Filter::InSubquery {
                table,
                column,
                subquery,
            } => (table, column, "in", &json!(subquery)),
            Filter::NotInSubquery {
                table,
                column,
                subquery,
            } => (table, column, "not_in", &json!(subquery)),
        };
        (
            table.to_string(),
            column.to_string(),
            operator.to_string(),
            json!(value),
        )
    }

    pub fn get_table(&self) -> String {
        self.parts().0
    }

    pub fn get_column(&self) -> String {
        self.parts().1
    }

    pub fn get_operator(&self) -> String {
        self.parts().2
    }

    pub fn get_value(&self) -> JsonValue {
        self.parts().3
    }

    pub fn to_url(&self) -> Result<String> {
        tracing::trace!("Filter::to_url()");
        let (_, _, operator, value) = self.parts();
        let rhs = match &value {
            JsonValue::Null => "null".to_string(),
            JsonValue::String(string) => format!("{string}"),
            JsonValue::Number(number) => format!("{number}"),
            JsonValue::Array(vector) => {
                let mut list = vec![];
                for item in vector {
                    match item {
                        JsonValue::String(string) => list.push(string.to_string()),
                        JsonValue::Number(number) => list.push(number.to_string()),
                        _ => {
                            return Err(RelatableError::DataError(format!(
                                "Not all list items in {vector:?} are strings or numbers.",
                            ))
                            .into());
                        }
                    };
                }
                format!("({})", list.join(","))
            }
            _ => {
                if let Filter::InSubquery { .. } | Filter::NotInSubquery { .. } = self {
                    tracing::error!("Subquery filters are unsupported: {self:?}");
                }
                return Err(RelatableError::DataError(format!(
                    "RHS of Filter: {:?} is not a string, number, or list",
                    self
                ))
                .into());
            }
        };

        Ok(format!("{operator}.{rhs}"))
    }

    pub fn to_sql(&self, sql_param: &mut SqlParam) -> Result<(String, Vec<JsonValue>)> {
        tracing::trace!("Filter::to_sql({sql_param:?})");

        fn generate_lhs(table: &str, column: &str) -> String {
            match table {
                "" => format!(r#""{column}""#),
                _ => format!(r#""{table}"."{column}""#),
            }
        }

        match self {
            Filter::Like {
                table,
                column,
                value,
            } => {
                let value = match value {
                    JsonValue::Bool(value) => value.to_string(),
                    JsonValue::Number(value) => value.to_string(),
                    JsonValue::String(value) => value.to_string(),
                    JsonValue::Null => "NULL".to_string(),
                    JsonValue::Array(value) => format!("{value:?}"),
                    JsonValue::Object(value) => format!("{value:?}"),
                };
                let value = value.replace("*", "%");
                Ok((
                    format!(
                        r#"{lhs} LIKE {sql_param}"#,
                        lhs = generate_lhs(table, column),
                        sql_param = sql_param.next()
                    ),
                    vec![json!(value)],
                ))
            }
            Filter::Equal {
                table,
                column,
                value,
            } => Ok((
                format!(
                    r#"{lhs} = {sql_param}"#,
                    lhs = generate_lhs(table, column),
                    sql_param = sql_param.next()
                ),
                vec![json!(value)],
            )),
            Filter::NotEqual {
                table,
                column,
                value,
            } => Ok((
                format!(
                    r#"{lhs} <> {sql_param}"#,
                    lhs = generate_lhs(table, column),
                    sql_param = sql_param.next()
                ),
                vec![json!(value)],
            )),
            Filter::GreaterThan {
                table,
                column,
                value,
            } => Ok((
                format!(
                    r#"{lhs} > {sql_param}"#,
                    lhs = generate_lhs(table, column),
                    sql_param = sql_param.next()
                ),
                vec![json!(value)],
            )),
            Filter::GreaterThanOrEqual {
                table,
                column,
                value,
            } => Ok((
                format!(
                    r#"{lhs} >= {sql_param}"#,
                    lhs = generate_lhs(table, column),
                    sql_param = sql_param.next()
                ),
                vec![json!(value)],
            )),
            Filter::LessThan {
                table,
                column,
                value,
            } => Ok((
                format!(
                    r#"{lhs} < {sql_param}"#,
                    lhs = generate_lhs(table, column),
                    sql_param = sql_param.next()
                ),
                vec![json!(value)],
            )),
            Filter::LessThanOrEqual {
                table,
                column,
                value,
            } => Ok((
                format!(
                    r#"{lhs} <= {sql_param}"#,
                    lhs = generate_lhs(table, column),
                    sql_param = sql_param.next()
                ),
                vec![json!(value)],
            )),
            Filter::Is {
                table,
                column,
                value,
            } => Ok((
                format!(
                    r#"{lhs} {is} {sql_param}"#,
                    lhs = generate_lhs(table, column),
                    is = sql::is_clause(&sql_param.kind),
                    sql_param = sql_param.next()
                ),
                vec![json!(value)],
            )),
            Filter::IsNot {
                table,
                column,
                value,
            } => Ok((
                format!(
                    r#"{lhs} {is_not} {sql_param}"#,
                    lhs = generate_lhs(table, column),
                    sql_param = sql_param.next(),
                    is_not = sql::is_not_clause(&sql_param.kind)
                ),
                vec![json!(value)],
            )),
            Filter::In {
                table,
                column,
                value,
            } => {
                if let JsonValue::Array(values) = value {
                    let lhs = generate_lhs(table, column);
                    match render_values(values, sql_param) {
                        Err(e) => {
                            return Err(RelatableError::DataError(format!(
                                "Error rendering 'in' filter: {e}"
                            ))
                            .into());
                        }
                        Ok((rhs, values)) => Ok((format!("{lhs} IN {rhs}"), values)),
                    }
                } else {
                    Err(RelatableError::DataError(format!("Invalid 'in' value: {value}")).into())
                }
            }
            Filter::NotIn {
                table,
                column,
                value,
            } => {
                if let JsonValue::Array(values) = value {
                    let lhs = generate_lhs(table, column);
                    match render_values(values, sql_param) {
                        Err(e) => {
                            return Err(RelatableError::DataError(format!(
                                "Error rendering 'not in' filter: {e}"
                            ))
                            .into());
                        }
                        Ok((rhs, values)) => Ok((format!("{lhs} NOT IN {rhs}"), values)),
                    }
                } else {
                    Err(
                        RelatableError::DataError(format!("Invalid 'not in' value: {value}"))
                            .into(),
                    )
                }
            }
            Filter::InSubquery {
                table,
                column,
                subquery,
            } => {
                let (sql, params) = subquery.to_sql(&sql_param.kind)?;
                let sql = sql.replace("\n", "\n  ");
                let lhs = generate_lhs(table, column);
                Ok((format!("{lhs} IN (\n  {sql}\n)"), params))
            }
            Filter::NotInSubquery {
                table,
                column,
                subquery,
            } => {
                let (sql, params) = subquery.to_sql(&sql_param.kind)?;
                let sql = sql.replace("\n", "\n  ");
                let lhs = generate_lhs(table, column);
                Ok((format!("{lhs} NOT IN (\n  {sql}\n)"), params))
            }
        }
    }

    /// Generate a SQL statement consisting of a SELECT COUNT(*) over the data that will bereturned
    /// by the given [Select]
    pub fn to_sql_count(&self, kind: &DbKind) -> Result<(String, Vec<JsonValue>)> {
        tracing::trace!("Filter::to_sql_count({self:?}, {kind:?})");
        match self {
            Filter::InSubquery {
                table,
                column,
                subquery,
            } => {
                if column == "" {
                    return Err(RelatableError::InputError("Empty column name".to_string()).into());
                }
                let lhs = match table.as_str() {
                    "" => format!(r#""{column}""#),
                    _ => format!(r#""{table}"."{column}""#),
                };
                let (sql, params) = subquery.to_sql(kind)?;
                let lines: Vec<&str> = sql
                    .split("\n")
                    .filter(|x| !x.starts_with("ORDER BY"))
                    .filter(|x| !x.starts_with("LIMIT"))
                    .filter(|x| !x.starts_with("OFFSET"))
                    .collect();
                let sql = lines.join("\n  ");
                Ok((format!("{lhs} IN (\n  {sql}\n)"), params))
            }
            _ => self.to_sql(&mut SqlParam::new(kind)),
        }
    }
}

/// Represents an ORDER BY clause in a SELECT statement.
#[derive(Clone, Debug, Default, Serialize, Deserialize)]
pub enum Order {
    #[default]
    ASC,
    DESC,
}

pub type QueryParams = IndexMap<String, String>;

pub enum Format {
    Html,
    Csv,
    Tsv,
    Json,
    PrettyJson,
    Default,
}

impl std::fmt::Display for Format {
    fn fmt(&self, f: &mut std::fmt::Formatter<'_>) -> std::fmt::Result {
        // TODO: This should be factored out.
        let result = match self {
            Format::Html => ".html",
            Format::Csv => ".csv",
            Format::Tsv => ".tsv",
            Format::Json => ".json",
            Format::PrettyJson => ".pretty.json",
            Format::Default => "",
        };
        write!(f, "{result}")
    }
}

impl TryFrom<&String> for Format {
    fn try_from(path: &String) -> Result<Self> {
        tracing::trace!("Format::try_from({path:?})");
        let path = path.to_lowercase();
        let format = if path.ends_with(".pretty.json") {
            Format::PrettyJson
        } else if path.ends_with(".json") {
            Format::Json
        } else if path.ends_with(".csv") {
            Format::Csv
        } else if path.ends_with(".tsv") {
            Format::Tsv
        } else if path.ends_with(".html") || path.ends_with(".htm") {
            Format::Html
        } else if path.contains(".") {
            return Err(
                RelatableError::FormatError(format!("Unknown format for path {path}")).into(),
            );
        } else {
            Format::Default
        };
        Ok(format)
    }

    type Error = anyhow::Error;
}

pub fn render_values(
    options: &Vec<JsonValue>,
    sql_param_gen: &mut SqlParam,
) -> Result<(String, Vec<JsonValue>)> {
    let mut sql_params = vec![];
    let mut values = vec![];
    let mut is_string_list = false;
    for (i, option) in options.iter().enumerate() {
        match option {
            JsonValue::String(str_opt) => {
                if i == 0 {
                    is_string_list = true;
                } else if !is_string_list {
                    return Err(RelatableError::InputError(format!(
                        "{:?} contains both text and numeric types.",
                        options
                    ))
                    .into());
                }
                sql_params.push(sql_param_gen.next());
                let value = unquote(str_opt).unwrap_or(str_opt.clone());
                values.push(format!("{value}").into())
            }
            JsonValue::Number(_) => {
                if i == 0 {
                    is_string_list = false;
                } else if is_string_list {
                    return Err(RelatableError::InputError(format!(
                        "{:?} contains both text and numeric types.",
                        options
                    ))
                    .into());
                }
                sql_params.push(sql_param_gen.next());
                values.push(option.clone())
            }
            _ => {
                return Err(RelatableError::InputError(format!(
                    "{:?} is not an array of strings or numbers.",
                    options
                ))
                .into())
            }
        };
    }
    Ok((format!("({})", sql_params.join(", ")), values))
}

// Tests

#[cfg(test)]
mod tests {
    use crate::sql::{is_clause, is_not_clause, CachingStrategy};
    use async_std::task::block_on;
    use pretty_assertions::assert_eq;
    use serde_json::from_value;

    use super::*;

    #[test]
    fn test_select_from_path_and_query() {
        let rltbl = block_on(Relatable::build_demo(
            Some("build/test_select_from_path_and_query.db"),
            &true,
            0,
            &CachingStrategy::Trigger,
        ))
        .unwrap();
        let sql_param = SqlParam::new(&rltbl.connection.kind()).next();
        let base = "http://example.com";
        let empty: Vec<JsonValue> = vec![];

        // A basic URL
        let url = "http://example.com/penguin";
        let query_params = from_value(json!({})).unwrap();
        let select = block_on(Select::from_path_and_query(
            "penguin",
            &query_params,
            &rltbl,
        ));
        assert_eq!(url, select.to_url(&base, &Format::Default).unwrap());
        let (sql, params) = select.to_sql(&rltbl.connection.kind()).unwrap();
        assert_eq!(
            sql,
            r#"SELECT *
FROM "penguin"
ORDER BY "penguin"._order ASC
LIMIT 100"#
        );
        assert_eq!(params, empty);
        let (sql, params) = select.to_sql_count(&rltbl.connection.kind()).unwrap();
        assert_eq!(
            sql,
            r#"SELECT COUNT(1) AS "count"
FROM "penguin""#
        );
        assert_eq!(params, empty);

        // A URL with a filter on a numeric column:
        let url = "http://example.com/penguin.json?sample_number=eq.5&limit=1&offset=2";
        let query_params = from_value(json!({
           "sample_number": "eq.5",
           "limit": "1",
           "offset": "2",
        }))
        .unwrap();
        let select = block_on(Select::from_path_and_query(
            "penguin",
            &query_params,
            &rltbl,
        ));
        assert_eq!(url, select.to_url(&base, &Format::Json).unwrap());
        let (sql, params) = select.to_sql(&rltbl.connection.kind()).unwrap();
        assert_eq!(
            sql,
            format!(
                r#"SELECT *
FROM "penguin"
WHERE "sample_number" = {sql_param}
ORDER BY "penguin"._order ASC
LIMIT 1
OFFSET 2"#
            )
        );
        assert_eq!(params, vec![json!(5)]);
        let (sql, params) = select.to_sql_count(&rltbl.connection.kind()).unwrap();
        assert_eq!(
            sql,
            format!(
                r#"SELECT COUNT(1) AS "count"
FROM "penguin"
WHERE "sample_number" = {sql_param}"#
            )
        );
        assert_eq!(params, vec![json!(5)]);

        // A URL with a filter on a string column
        let url = "http://example.com/penguin?penguin.study_name=eq.FAKE123&limit=1";
        let query_params = from_value(json!({
           "penguin.study_name": "eq.FAKE123",
           "limit": "1",
        }))
        .unwrap();
        let select = block_on(Select::from_path_and_query(
            "penguin",
            &query_params,
            &rltbl,
        ));
        assert_eq!(url, select.to_url(&base, &Format::Default).unwrap());
        let (sql, params) = select.to_sql(&rltbl.connection.kind()).unwrap();
        assert_eq!(
            sql,
            format!(
                r#"SELECT *
FROM "penguin"
WHERE "penguin"."study_name" = {sql_param}
ORDER BY "penguin"._order ASC
LIMIT 1"#
            )
        );
        assert_eq!(params, vec![json!("FAKE123")]);

        let (sql, params) = select.to_sql_count(&rltbl.connection.kind()).unwrap();
        assert_eq!(
            sql,
            format!(
                r#"SELECT COUNT(1) AS "count"
FROM "penguin"
WHERE "penguin"."study_name" = {sql_param}"#
            )
        );
        assert_eq!(params, vec![json!("FAKE123")]);

        // A URL with an IS NULL filter
        let url = "http://example.com/penguin?penguin.study_name=is.null&limit=1";
        let query_params = from_value(json!({
           "penguin.study_name": "is.null",
           "limit": "1",
        }))
        .unwrap();
        let select = block_on(Select::from_path_and_query(
            "penguin",
            &query_params,
            &rltbl,
        ));
        assert_eq!(url, select.to_url(&base, &Format::Default).unwrap());

        let (sql, params) = select.to_sql(&rltbl.connection.kind()).unwrap();
        assert_eq!(
            sql,
            format!(
                r#"SELECT *
FROM "penguin"
WHERE "penguin"."study_name" {is_clause} {sql_param}
ORDER BY "penguin"._order ASC
LIMIT 1"#,
                is_clause = is_clause(&rltbl.connection.kind()),
            )
        );
        assert_eq!(params, vec![JsonValue::Null]);
        let (sql, params) = select.to_sql_count(&rltbl.connection.kind()).unwrap();
        assert_eq!(
            sql,
            format!(
                r#"SELECT COUNT(1) AS "count"
FROM "penguin"
WHERE "penguin"."study_name" {is_clause} {sql_param}"#,
                is_clause = is_clause(&rltbl.connection.kind()),
            )
        );
        assert_eq!(params, vec![JsonValue::Null]);

        // A URL with an IS NOT NULL filter
        let url = "http://example.com/penguin?penguin.study_name=is_not.null&limit=1";
        let query_params = from_value(json!({
           "penguin.study_name": "is_not.null",
           "limit": "1",
        }))
        .unwrap();
        let select = block_on(Select::from_path_and_query(
            "penguin",
            &query_params,
            &rltbl,
        ));
        assert_eq!(url, select.to_url(&base, &Format::Default).unwrap());

        let (sql, params) = select.to_sql(&rltbl.connection.kind()).unwrap();
        assert_eq!(
            sql,
            format!(
                r#"SELECT *
FROM "penguin"
WHERE "penguin"."study_name" {is_not_clause} {sql_param}
ORDER BY "penguin"._order ASC
LIMIT 1"#,
                is_not_clause = is_not_clause(&rltbl.connection.kind()),
            )
        );
        assert_eq!(params, vec![JsonValue::Null]);
        let (sql, params) = select.to_sql_count(&rltbl.connection.kind()).unwrap();
        assert_eq!(
            sql,
            format!(
                r#"SELECT COUNT(1) AS "count"
FROM "penguin"
WHERE "penguin"."study_name" {is_not_clause} {sql_param}"#,
                is_not_clause = is_not_clause(&rltbl.connection.kind()),
            )
        );
        assert_eq!(params, vec![JsonValue::Null]);

        // A URL with an IN filter
        let mut sql_param_gen = SqlParam::new(&rltbl.connection.kind());
        let sql_param_1 = sql_param_gen.next();
        let sql_param_2 = sql_param_gen.next();
        let url = "http://example.com/penguin?penguin.sample_number=in.(123,345)&limit=1";
        let query_params = from_value(json!({
           "penguin.sample_number": "in.(123,345)",
           "limit": "1",
        }))
        .unwrap();
        let select = block_on(Select::from_path_and_query(
            "penguin",
            &query_params,
            &rltbl,
        ));
        assert_eq!(url, select.to_url(&base, &Format::Default).unwrap());

        let (sql, params) = select.to_sql(&rltbl.connection.kind()).unwrap();
        assert_eq!(
            sql,
            format!(
                r#"SELECT *
FROM "penguin"
WHERE "penguin"."sample_number" IN ({sql_param_1}, {sql_param_2})
ORDER BY "penguin"._order ASC
LIMIT 1"#
            )
        );
        assert_eq!(params, vec![json!(123), json!(345)]);
        let (sql, params) = select.to_sql_count(&rltbl.connection.kind()).unwrap();
        assert_eq!(
            sql,
            format!(
                r#"SELECT COUNT(1) AS "count"
FROM "penguin"
WHERE "penguin"."sample_number" IN ({sql_param_1}, {sql_param_2})"#
            )
        );
        assert_eq!(params, vec![json!(123), json!(345)]);

        // A URL with a NOT IN filter
        let mut sql_param_gen = SqlParam::new(&rltbl.connection.kind());
        let sql_param_1 = sql_param_gen.next();
        let sql_param_2 = sql_param_gen.next();
        let url = "http://example.com/penguin?penguin.sample_number=not_in.(123,345)&limit=1";
        let query_params = from_value(json!({
           "penguin.sample_number": "not_in.(123,345)",
           "limit": "1",
        }))
        .unwrap();
        let select = block_on(Select::from_path_and_query(
            "penguin",
            &query_params,
            &rltbl,
        ));
        assert_eq!(url, select.to_url(&base, &Format::Default).unwrap());

        let (sql, params) = select.to_sql(&rltbl.connection.kind()).unwrap();
        assert_eq!(
            sql,
            format!(
                r#"SELECT *
FROM "penguin"
WHERE "penguin"."sample_number" NOT IN ({sql_param_1}, {sql_param_2})
ORDER BY "penguin"._order ASC
LIMIT 1"#
            )
        );
        assert_eq!(params, vec![json!(123), json!(345)]);
        let (sql, params) = select.to_sql_count(&rltbl.connection.kind()).unwrap();
        assert_eq!(
            sql,
            format!(
                r#"SELECT COUNT(1) AS "count"
FROM "penguin"
WHERE "penguin"."sample_number" NOT IN ({sql_param_1}, {sql_param_2})"#
            )
        );
        assert_eq!(params, vec![json!(123), json!(345)]);

        // A URL with a filter on a string column and a value that looks like a number (eq):
        let url = "http://example.com/penguin?penguin.study_name=eq.123&limit=1";
        let query_params = from_value(json!({
           "penguin.study_name": "eq.123",
           "limit": "1",
        }))
        .unwrap();
        let select = block_on(Select::from_path_and_query(
            "penguin",
            &query_params,
            &rltbl,
        ));
        assert_eq!(url, select.to_url(&base, &Format::Default).unwrap());

        let (sql, params) = select.to_sql(&rltbl.connection.kind()).unwrap();
        assert_eq!(
            sql,
            format!(
                r#"SELECT *
FROM "penguin"
WHERE "penguin"."study_name" = {sql_param}
ORDER BY "penguin"._order ASC
LIMIT 1"#
            )
        );
        assert_eq!(params, vec![json!("123")]);
        let (sql, params) = select.to_sql_count(&rltbl.connection.kind()).unwrap();
        assert_eq!(
            sql,
            format!(
                r#"SELECT COUNT(1) AS "count"
FROM "penguin"
WHERE "penguin"."study_name" = {sql_param}"#
            )
        );
        assert_eq!(params, vec![json!("123")]);

        // A URL with a filter on a string column and a value that looks like a number (not_eq):
        let url = "http://example.com/penguin?penguin.study_name=not_eq.123&limit=1";
        let query_params = from_value(json!({
           "penguin.study_name": "not_eq.123",
           "limit": "1",
        }))
        .unwrap();
        let select = block_on(Select::from_path_and_query(
            "penguin",
            &query_params,
            &rltbl,
        ));
        assert_eq!(url, select.to_url(&base, &Format::Default).unwrap());

        let (sql, params) = select.to_sql(&rltbl.connection.kind()).unwrap();
        assert_eq!(
            sql,
            format!(
                r#"SELECT *
FROM "penguin"
WHERE "penguin"."study_name" <> {sql_param}
ORDER BY "penguin"._order ASC
LIMIT 1"#
            )
        );
        assert_eq!(params, vec![json!("123")]);
        let (sql, params) = select.to_sql_count(&rltbl.connection.kind()).unwrap();
        assert_eq!(
            sql,
            format!(
                r#"SELECT COUNT(1) AS "count"
FROM "penguin"
WHERE "penguin"."study_name" <> {sql_param}"#
            )
        );
        assert_eq!(params, vec![json!("123")]);

        // A URL with a filter on a string column and a value that looks like a number (like):
        let url = "http://example.com/penguin?penguin.study_name=like.123&limit=1";
        let query_params = from_value(json!({
           "penguin.study_name": "like.123",
           "limit": "1",
        }))
        .unwrap();
        let select = block_on(Select::from_path_and_query(
            "penguin",
            &query_params,
            &rltbl,
        ));
        assert_eq!(url, select.to_url(&base, &Format::Default).unwrap());

        let (sql, params) = select.to_sql(&rltbl.connection.kind()).unwrap();
        assert_eq!(
            sql,
            format!(
                r#"SELECT *
FROM "penguin"
WHERE "penguin"."study_name" LIKE {sql_param}
ORDER BY "penguin"._order ASC
LIMIT 1"#
            )
        );
        assert_eq!(params, vec![json!("123")]);
        let (sql, params) = select.to_sql_count(&rltbl.connection.kind()).unwrap();
        assert_eq!(
            sql,
            format!(
                r#"SELECT COUNT(1) AS "count"
FROM "penguin"
WHERE "penguin"."study_name" LIKE {sql_param}"#
            )
        );
        assert_eq!(params, vec![json!("123")]);

        // A URL with a filter on a string column and a value that looks like a number (gt):
        let url = "http://example.com/penguin?penguin.study_name=gt.123&limit=1";
        let query_params = from_value(json!({
           "penguin.study_name": "gt.123",
           "limit": "1",
        }))
        .unwrap();
        let select = block_on(Select::from_path_and_query(
            "penguin",
            &query_params,
            &rltbl,
        ));
        assert_eq!(url, select.to_url(&base, &Format::Default).unwrap());

        let (sql, params) = select.to_sql(&rltbl.connection.kind()).unwrap();
        assert_eq!(
            sql,
            format!(
                r#"SELECT *
FROM "penguin"
WHERE "penguin"."study_name" > {sql_param}
ORDER BY "penguin"._order ASC
LIMIT 1"#
            )
        );
        assert_eq!(params, vec![json!("123")]);
        let (sql, params) = select.to_sql_count(&rltbl.connection.kind()).unwrap();
        assert_eq!(
            sql,
            format!(
                r#"SELECT COUNT(1) AS "count"
FROM "penguin"
WHERE "penguin"."study_name" > {sql_param}"#
            )
        );
        assert_eq!(params, vec![json!("123")]);

        // A URL with a filter on a string column and a value that looks like a number (gte):
        let url = "http://example.com/penguin?penguin.study_name=gte.123&limit=1";
        let query_params = from_value(json!({
           "penguin.study_name": "gte.123",
           "limit": "1",
        }))
        .unwrap();
        let select = block_on(Select::from_path_and_query(
            "penguin",
            &query_params,
            &rltbl,
        ));
        assert_eq!(url, select.to_url(&base, &Format::Default).unwrap());

        let (sql, params) = select.to_sql(&rltbl.connection.kind()).unwrap();
        assert_eq!(
            sql,
            format!(
                r#"SELECT *
FROM "penguin"
WHERE "penguin"."study_name" >= {sql_param}
ORDER BY "penguin"._order ASC
LIMIT 1"#
            )
        );
        assert_eq!(params, vec![json!("123")]);
        let (sql, params) = select.to_sql_count(&rltbl.connection.kind()).unwrap();
        assert_eq!(
            sql,
            format!(
                r#"SELECT COUNT(1) AS "count"
FROM "penguin"
WHERE "penguin"."study_name" >= {sql_param}"#
            )
        );
        assert_eq!(params, vec![json!("123")]);

        // A URL with a filter on a string column and a value that looks like a number (lt):
        let url = "http://example.com/penguin?penguin.study_name=lt.123&limit=1";
        let query_params = from_value(json!({
           "penguin.study_name": "lt.123",
           "limit": "1",
        }))
        .unwrap();
        let select = block_on(Select::from_path_and_query(
            "penguin",
            &query_params,
            &rltbl,
        ));
        assert_eq!(url, select.to_url(&base, &Format::Default).unwrap());

        let (sql, params) = select.to_sql(&rltbl.connection.kind()).unwrap();
        assert_eq!(
            sql,
            format!(
                r#"SELECT *
FROM "penguin"
WHERE "penguin"."study_name" < {sql_param}
ORDER BY "penguin"._order ASC
LIMIT 1"#
            )
        );
        assert_eq!(params, vec![json!("123")]);
        let (sql, params) = select.to_sql_count(&rltbl.connection.kind()).unwrap();
        assert_eq!(
            sql,
            format!(
                r#"SELECT COUNT(1) AS "count"
FROM "penguin"
WHERE "penguin"."study_name" < {sql_param}"#
            )
        );
        assert_eq!(params, vec![json!("123")]);

        // A URL with a filter on a string column and a value that looks like a number (gte):
        let url = "http://example.com/penguin?penguin.study_name=lte.123&limit=1";
        let query_params = from_value(json!({
           "penguin.study_name": "lte.123",
           "limit": "1",
        }))
        .unwrap();
        let select = block_on(Select::from_path_and_query(
            "penguin",
            &query_params,
            &rltbl,
        ));
        assert_eq!(url, select.to_url(&base, &Format::Default).unwrap());

        let (sql, params) = select.to_sql(&rltbl.connection.kind()).unwrap();
        assert_eq!(
            sql,
            format!(
                r#"SELECT *
FROM "penguin"
WHERE "penguin"."study_name" <= {sql_param}
ORDER BY "penguin"._order ASC
LIMIT 1"#
            )
        );
        assert_eq!(params, vec![json!("123")]);
        let (sql, params) = select.to_sql_count(&rltbl.connection.kind()).unwrap();
        assert_eq!(
            sql,
            format!(
                r#"SELECT COUNT(1) AS "count"
FROM "penguin"
WHERE "penguin"."study_name" <= {sql_param}"#
            )
        );
        assert_eq!(params, vec![json!("123")]);

        // A URL with a filter on a string column and a value that looks like a number (is):
        let url = "http://example.com/penguin?penguin.study_name=is.123&limit=1";
        let query_params = from_value(json!({
           "penguin.study_name": "is.123",
           "limit": "1",
        }))
        .unwrap();
        let select = block_on(Select::from_path_and_query(
            "penguin",
            &query_params,
            &rltbl,
        ));
        assert_eq!(url, select.to_url(&base, &Format::Default).unwrap());

        let (sql, params) = select.to_sql(&rltbl.connection.kind()).unwrap();
        assert_eq!(
            sql,
            format!(
                r#"SELECT *
FROM "penguin"
WHERE "penguin"."study_name" {is_clause} {sql_param}
ORDER BY "penguin"._order ASC
LIMIT 1"#,
                is_clause = is_clause(&rltbl.connection.kind()),
            )
        );
        assert_eq!(params, vec![json!("123")]);
        let (sql, params) = select.to_sql_count(&rltbl.connection.kind()).unwrap();
        assert_eq!(
            sql,
            format!(
                r#"SELECT COUNT(1) AS "count"
FROM "penguin"
WHERE "penguin"."study_name" {is_clause} {sql_param}"#,
                is_clause = is_clause(&rltbl.connection.kind()),
            )
        );
        assert_eq!(params, vec![json!("123")]);

        // A URL with a filter on a string column and a value that looks like a number (is_not):
        let url = "http://example.com/penguin?penguin.study_name=is_not.123&limit=1";
        let query_params = from_value(json!({
           "penguin.study_name": "is_not.123",
           "limit": "1",
        }))
        .unwrap();
        let select = block_on(Select::from_path_and_query(
            "penguin",
            &query_params,
            &rltbl,
        ));
        assert_eq!(url, select.to_url(&base, &Format::Default).unwrap());

        let (sql, params) = select.to_sql(&rltbl.connection.kind()).unwrap();
        assert_eq!(
            sql,
            format!(
                r#"SELECT *
FROM "penguin"
WHERE "penguin"."study_name" {is_not_clause} {sql_param}
ORDER BY "penguin"._order ASC
LIMIT 1"#,
                is_not_clause = is_not_clause(&rltbl.connection.kind()),
            )
        );
        assert_eq!(params, vec![json!("123")]);
        let (sql, params) = select.to_sql_count(&rltbl.connection.kind()).unwrap();
        assert_eq!(
            sql,
            format!(
                r#"SELECT COUNT(1) AS "count"
FROM "penguin"
WHERE "penguin"."study_name" {is_not_clause} {sql_param}"#,
                is_not_clause = is_not_clause(&rltbl.connection.kind()),
            )
        );
        assert_eq!(params, vec![json!("123")]);

        // A URL with a filter on a string column and a value that looks like a number (in):
        let mut sql_param_gen = SqlParam::new(&rltbl.connection.kind());
        let sql_param_1 = sql_param_gen.next();
        let sql_param_2 = sql_param_gen.next();
        let url = "http://example.com/penguin?penguin.study_name=in.(123,345)&limit=1";
        let query_params = from_value(json!({
           "penguin.study_name": "in.(123,345)",
           "limit": "1",
        }))
        .unwrap();
        let select = block_on(Select::from_path_and_query(
            "penguin",
            &query_params,
            &rltbl,
        ));
        assert_eq!(url, select.to_url(&base, &Format::Default).unwrap());

        let (sql, params) = select.to_sql(&rltbl.connection.kind()).unwrap();
        assert_eq!(
            sql,
            format!(
                r#"SELECT *
FROM "penguin"
WHERE "penguin"."study_name" IN ({sql_param_1}, {sql_param_2})
ORDER BY "penguin"._order ASC
LIMIT 1"#
            )
        );
        assert_eq!(params, vec![json!("123"), json!("345")]);
        let (sql, params) = select.to_sql_count(&rltbl.connection.kind()).unwrap();
        assert_eq!(
            sql,
            format!(
                r#"SELECT COUNT(1) AS "count"
FROM "penguin"
WHERE "penguin"."study_name" IN ({sql_param_1}, {sql_param_2})"#
            )
        );
        assert_eq!(params, vec![json!("123"), json!("345")]);

        // A URL with a filter on a string column and a value that looks like a number (not_in):
        let mut sql_param_gen = SqlParam::new(&rltbl.connection.kind());
        let sql_param_1 = sql_param_gen.next();
        let sql_param_2 = sql_param_gen.next();
        let url = "http://example.com/penguin?penguin.study_name=not_in.(123,345)&limit=1";
        let query_params = from_value(json!({
           "penguin.study_name": "not_in.(123,345)",
           "limit": "1",
        }))
        .unwrap();
        let select = block_on(Select::from_path_and_query(
            "penguin",
            &query_params,
            &rltbl,
        ));
        assert_eq!(url, select.to_url(&base, &Format::Default).unwrap());

        let (sql, params) = select.to_sql(&rltbl.connection.kind()).unwrap();
        assert_eq!(
            sql,
            format!(
                r#"SELECT *
FROM "penguin"
WHERE "penguin"."study_name" NOT IN ({sql_param_1}, {sql_param_2})
ORDER BY "penguin"._order ASC
LIMIT 1"#
            )
        );
        assert_eq!(params, vec![json!("123"), json!("345")]);
        let (sql, params) = select.to_sql_count(&rltbl.connection.kind()).unwrap();
        assert_eq!(
            sql,
            format!(
                r#"SELECT COUNT(1) AS "count"
FROM "penguin"
WHERE "penguin"."study_name" NOT IN ({sql_param_1}, {sql_param_2})"#
            )
        );
        assert_eq!(params, vec![json!("123"), json!("345")]);

        // A URL with a filter on the change ID
        let url = "http://example.com/penguin?_change_id=gt.5";
        let query_params = from_value(json!({
           "_change_id": "gt.5",
        }))
        .unwrap();
        let select = block_on(Select::from_path_and_query(
            "penguin",
            &query_params,
            &rltbl,
        ));
        assert_eq!(url, select.to_url(&base, &Format::Default).unwrap());
        let (sql, params) = select.to_sql(&rltbl.connection.kind()).unwrap();
        assert_eq!(
            sql,
            format!(
                r#"SELECT *
, (SELECT MAX(change_id) FROM history
                    WHERE "table" = {sql_param}
                      AND "row" = "penguin"._id
                   ) AS _change_id
FROM "penguin"
WHERE "_change_id" > {sql_param}
ORDER BY "penguin"._order ASC
LIMIT 100"#
            ),
        );
        assert_eq!(params, vec![json!("penguin"), json!(5)]);
        let (sql, params) = select.to_sql_count(&rltbl.connection.kind()).unwrap();
        assert_eq!(
            sql,
            format!(
                r#"SELECT COUNT(1) AS "count"
FROM "penguin"
WHERE "_change_id" > {sql_param}"#
            ),
        );
        assert_eq!(params, vec![json!(5)]);

        // A URL that includes an expression
        let url = "http://example.com/penguin?select=sample_number,count()";
        let query_params = from_value(json!({
            "select": "sample_number,count()"
        }))
        .unwrap();
        let select = block_on(Select::from_path_and_query(
            "penguin",
            &query_params,
            &rltbl,
        ));
        assert_eq!(url, select.to_url(&base, &Format::Default).unwrap());
        let (sql, params) = select.to_sql(&rltbl.connection.kind()).unwrap();
        assert_eq!(
            sql,
            r#"SELECT
  "sample_number",
  count()
FROM "penguin"
ORDER BY "penguin"._order ASC
LIMIT 100"#
        );
        assert_eq!(params, empty);
        let (sql, params) = select.to_sql_count(&rltbl.connection.kind()).unwrap();
        assert_eq!(
            sql,
            r#"SELECT COUNT(1) AS "count"
FROM "penguin""#
        );
        assert_eq!(params, empty);
    }

    #[test]
    fn test_select_methods() {
        let rltbl = block_on(Relatable::init(
            &true,
            Some("build/test_select_methods.db"),
            &CachingStrategy::Trigger,
        ))
        .unwrap();
        let drop_sql = r#"DROP TABLE IF EXISTS "penguin_test""#;
        let create_sql = r#"CREATE TABLE "penguin_test" (
    _id INTEGER,
    _order INTEGER,
    study_name TEXT,
    sample_number INTEGER,
    species TEXT,
    island TEXT,
    individual_id TEXT,
    culmen_length TEXT,
    body_mass TEXT
)"#;
        block_on(rltbl.connection.query(drop_sql, None)).unwrap();
        block_on(rltbl.connection.query(create_sql, None)).unwrap();
        let empty: Vec<JsonValue> = vec![];

        // select_columns
        let mut select = Select::from("penguin_test");
        select.select_table_columns("penguin_test", &vec!["species", "island"]);
        select.select_columns(&vec!["study_name", "body_mass"]);

        let (sql, params) = select.to_sql(&rltbl.connection.kind()).unwrap();
        assert_eq!(
            sql,
            r#"SELECT
  "penguin_test"."species",
  "penguin_test"."island",
  "study_name",
  "body_mass"
FROM "penguin_test"
ORDER BY "penguin_test"._order ASC
LIMIT 100"#
        );
        assert_eq!(params, empty);
        let (sql, params) = select.to_sql_count(&rltbl.connection.kind()).unwrap();
        assert_eq!(
            sql,
            r#"SELECT COUNT(1) AS "count"
FROM "penguin_test""#
        );
        assert_eq!(params, empty);

        // select_alias
        let mut select = Select::from("penguin_test");
        select.select_alias("penguin_test", "island", "location");

        let (sql, params) = select.to_sql(&rltbl.connection.kind()).unwrap();
        assert_eq!(
            sql,
            r#"SELECT
  "penguin_test"."island" AS "location"
FROM "penguin_test"
ORDER BY "penguin_test"._order ASC
LIMIT 100"#
        );
        assert_eq!(params, empty);

        let (sql, params) = select.to_sql_count(&rltbl.connection.kind()).unwrap();
        assert_eq!(
            sql,
            r#"SELECT COUNT(1) AS "count"
FROM "penguin_test""#
        );
        assert_eq!(params, empty);

        // select_expression
        let mut select = Select::from("penguin_test");
        select.select_expression("CASE WHEN island = 'Biscoe' THEN 'BISCOE' END", "location");

        let (sql, params) = select.to_sql(&rltbl.connection.kind()).unwrap();
        assert_eq!(
            sql,
            r#"SELECT
  CASE WHEN island = 'Biscoe' THEN 'BISCOE' END AS "location"
FROM "penguin_test"
ORDER BY "penguin_test"._order ASC
LIMIT 100"#
        );
        assert_eq!(params, empty);

        let (sql, params) = select.to_sql_count(&rltbl.connection.kind()).unwrap();
        assert_eq!(
            sql,
            r#"SELECT COUNT(1) AS "count"
FROM "penguin_test""#
        );
        assert_eq!(params, empty);

        // select_all
        let mut select = Select::from("penguin_test");
        block_on(select.select_all(&rltbl, "penguin_test")).unwrap();

        let (sql, params) = select.to_sql(&rltbl.connection.kind()).unwrap();
        assert_eq!(
            sql,
            r#"SELECT
  "_id",
  "_order",
  "study_name",
  "sample_number",
  "species",
  "island",
  "individual_id",
  "culmen_length",
  "body_mass"
FROM "penguin_test"
ORDER BY "penguin_test"._order ASC
LIMIT 100"#
        );
        assert_eq!(params, empty);

        let (sql, params) = select.to_sql_count(&rltbl.connection.kind()).unwrap();
        assert_eq!(
            sql,
            r#"SELECT COUNT(1) AS "count"
FROM "penguin_test""#
        );
        assert_eq!(params, empty);

        block_on(rltbl.connection.query(drop_sql, None)).unwrap();
    }

    #[test]
    fn test_subquery() {
        let rltbl = block_on(Relatable::init(
            &true,
            Some("build/test_subquery.db"),
            &CachingStrategy::Trigger,
        ))
        .unwrap();
        let sql_param = SqlParam::new(&rltbl.connection.kind()).next();

        // Subquery select, filtered on a string:
        let mut inner_select = Select::from("penguin").limit(&0);
        inner_select.select_table_column("penguin", "individual_id");
        inner_select.left_join("penguin", "individual_id", "egg", "individual_id");
        inner_select
            .table_eq("penguin", "individual_id", &"N1")
            .unwrap();
        let mut outer_select = Select::from("penguin").limit(&0);
        outer_select.is_in_subquery("individual_id", &inner_select);

        let tables = outer_select.get_tables().into_iter().collect::<Vec<_>>();
        assert_eq!(tables, vec!["egg", "penguin"]);

        let (sql, params) = outer_select.to_sql(&rltbl.connection.kind()).unwrap();
        assert_eq!(
            sql,
            format!(
                r#"SELECT *
FROM "penguin"
WHERE "penguin"."individual_id" IN (
  SELECT
    "penguin"."individual_id"
  FROM "penguin"
  LEFT JOIN "egg" ON "penguin"."individual_id" = "egg"."individual_id"
  WHERE "penguin"."individual_id" = {sql_param}
)
ORDER BY "penguin"._order ASC"#
            )
        );
        assert_eq!(params, vec![json!("N1")]);

        let (sql, params) = outer_select.to_sql_count(&rltbl.connection.kind()).unwrap();
        assert_eq!(
            sql,
            format!(
                r#"SELECT COUNT(1) AS "count"
FROM "penguin"
WHERE "penguin"."individual_id" IN (
  SELECT
    "penguin"."individual_id"
  FROM "penguin"
  LEFT JOIN "egg" ON "penguin"."individual_id" = "egg"."individual_id"
  WHERE "penguin"."individual_id" = {sql_param}
)"#
            )
        );
        assert_eq!(params, vec![json!("N1")]);

        // Subquery select, filtered on an integer:
        let mut inner_select = Select::from("penguin").limit(&0);
        inner_select.select_table_column("penguin", "sample_number");
        inner_select.left_join("penguin", "sample_number", "egg", "sample_number");
        inner_select
            .table_eq("penguin", "sample_number", &27)
            .unwrap();
        let mut outer_select = Select::from("penguin").limit(&0);
        outer_select.is_in_subquery("sample_number", &inner_select);

        let tables = outer_select.get_tables().into_iter().collect::<Vec<_>>();
        assert_eq!(tables, vec!["egg", "penguin"]);

        let (sql, params) = outer_select.to_sql(&rltbl.connection.kind()).unwrap();
        assert_eq!(
            sql,
            format!(
                r#"SELECT *
FROM "penguin"
WHERE "penguin"."sample_number" IN (
  SELECT
    "penguin"."sample_number"
  FROM "penguin"
  LEFT JOIN "egg" ON "penguin"."sample_number" = "egg"."sample_number"
  WHERE "penguin"."sample_number" = {sql_param}
)
ORDER BY "penguin"._order ASC"#
            )
        );
        assert_eq!(params, vec![json!(27)]);

        let (sql, params) = outer_select.to_sql_count(&rltbl.connection.kind()).unwrap();
        assert_eq!(
            sql,
            format!(
                r#"SELECT COUNT(1) AS "count"
FROM "penguin"
WHERE "penguin"."sample_number" IN (
  SELECT
    "penguin"."sample_number"
  FROM "penguin"
  LEFT JOIN "egg" ON "penguin"."sample_number" = "egg"."sample_number"
  WHERE "penguin"."sample_number" = {sql_param}
)"#
            )
        );
        assert_eq!(params, vec![json!(27)]);
    }

    #[test]
    fn test_filters() {
        let rltbl = block_on(Relatable::init(
            &true,
            Some("build/test_filters.db"),
            &CachingStrategy::Trigger,
        ))
        .unwrap();
        let mut sql_param_generator = SqlParam::new(&rltbl.connection.kind());
        let sql_param_1 = sql_param_generator.next();
        let sql_param_2 = sql_param_generator.next();
        let is_for_kind = is_clause(&rltbl.connection.kind());
        let is_not_for_kind = is_not_clause(&rltbl.connection.kind());

        // Test simple string filters
        for (input_symbol, output_symbol) in [
            ("~=", "LIKE"),
            ("=", "="),
            ("!=", "<>"),
            (">", ">"),
            (">=", ">="),
            ("<", "<"),
            ("<=", "<="),
            ("is", &is_for_kind),
            ("is not", &is_not_for_kind),
        ] {
            let select = Select::from("penguin")
                .limit(&0)
                .filters(&vec![format!("study_name {input_symbol} FAKE123")])
                .unwrap();
            let (sql, params) = select.to_sql(&rltbl.connection.kind()).unwrap();
            assert_eq!(
                sql,
                format!(
                    r#"SELECT *
FROM "penguin"
WHERE "study_name" {output_symbol} {sql_param_1}
ORDER BY "penguin"._order ASC"#
                )
            );
            assert_eq!(params, vec![json!("FAKE123")]);

            let (sql, params) = select.to_sql_count(&rltbl.connection.kind()).unwrap();
            assert_eq!(
                sql,
                format!(
                    r#"SELECT COUNT(1) AS "count"
FROM "penguin"
WHERE "study_name" {output_symbol} {sql_param_1}"#
                )
            );
            assert_eq!(params, vec![json!("FAKE123")]);
        }

        // Test simple integer filters
        for (input_symbol, output_symbol) in [
            ("=", "="),
            ("!=", "<>"),
            (">", ">"),
            (">=", ">="),
            ("<", "<"),
            ("<=", "<="),
            ("is", &is_for_kind),
            ("is not", &is_not_for_kind),
        ] {
            let select = Select::from("penguin")
                .limit(&0)
                .filters(&vec![format!("sample_number {input_symbol} 2")])
                .unwrap();
            let (sql, params) = select.to_sql(&rltbl.connection.kind()).unwrap();
            assert_eq!(
                sql,
                format!(
                    r#"SELECT *
FROM "penguin"
WHERE "sample_number" {output_symbol} {sql_param_1}
ORDER BY "penguin"._order ASC"#
                )
            );
            assert_eq!(params, vec![json!(2)]);

            let (sql, params) = select.to_sql_count(&rltbl.connection.kind()).unwrap();
            assert_eq!(
                sql,
                format!(
                    r#"SELECT COUNT(1) AS "count"
FROM "penguin"
WHERE "sample_number" {output_symbol} {sql_param_1}"#
                )
            );
            assert_eq!(params, vec![json!(2)]);
        }

        // Test list string filters
        for (input_symbol, output_symbol) in [("in", "IN"), ("not in", "NOT IN")] {
            let select = Select::from("penguin")
                .limit(&0)
                .filters(&vec![format!(
                    "study_name {input_symbol} (MIKE123, RICK123)"
                )])
                .unwrap();
            let (sql, params) = select.to_sql(&rltbl.connection.kind()).unwrap();
            assert_eq!(
                sql,
                format!(
                    r#"SELECT *
FROM "penguin"
WHERE "study_name" {output_symbol} ({sql_param_1}, {sql_param_2})
ORDER BY "penguin"._order ASC"#
                )
            );
            assert_eq!(params, vec![json!("MIKE123"), json!("RICK123")]);

            let (sql, params) = select.to_sql_count(&rltbl.connection.kind()).unwrap();
            assert_eq!(
                sql,
                format!(
                    r#"SELECT COUNT(1) AS "count"
FROM "penguin"
WHERE "study_name" {output_symbol} ({sql_param_1}, {sql_param_2})"#
                )
            );
            assert_eq!(params, vec![json!("MIKE123"), json!("RICK123")]);
        }

        // Test list integer filters
        for (input_symbol, output_symbol) in [("in", "IN"), ("not in", "NOT IN")] {
            let select = Select::from("penguin")
                .limit(&0)
                .filters(&vec![format!("sample_number {input_symbol} (1, 2)")])
                .unwrap();
            let (sql, params) = select.to_sql(&rltbl.connection.kind()).unwrap();
            assert_eq!(
                sql,
                format!(
                    r#"SELECT *
FROM "penguin"
WHERE "sample_number" {output_symbol} ({sql_param_1}, {sql_param_2})
ORDER BY "penguin"._order ASC"#
                )
            );
            assert_eq!(params, vec![json!(1), json!(2)]);

            let (sql, params) = select.to_sql_count(&rltbl.connection.kind()).unwrap();
            assert_eq!(
                sql,
                format!(
                    r#"SELECT COUNT(1) AS "count"
FROM "penguin"
WHERE "sample_number" {output_symbol} ({sql_param_1}, {sql_param_2})"#
                )
            );
            assert_eq!(params, vec![json!(1), json!(2)]);
        }
    }
}<|MERGE_RESOLUTION|>--- conflicted
+++ resolved
@@ -2,16 +2,11 @@
 //!
 //! This is [relatable](crate) (rltbl::[select](crate::select)).
 
-<<<<<<< HEAD
 use crate::{
-    core::{Relatable, RelatableError, DEFAULT_LIMIT},
+    core::{Page, Relatable, RelatableError, DEFAULT_LIMIT},
     sql::{self, DbKind, SqlParam},
     table::Table,
 };
-=======
-use crate::core::{Page, Relatable, RelatableError, DEFAULT_LIMIT};
-use crate::sql::{self, DbKind, SqlParam};
->>>>>>> 4994d7b0
 use anyhow::Result;
 use enquote::unquote;
 use indexmap::IndexMap;
