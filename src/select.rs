//! # rltbl/relatable
//!
//! This is [relatable](crate) (rltbl::[select](crate::select)).

<<<<<<< HEAD
use crate::core::{Page, Relatable, RelatableError, Tab, DEFAULT_LIMIT};
use crate::sql::{self, DbKind, SqlParam};
=======
use crate::{
    core::{Page, Relatable, RelatableError, DEFAULT_LIMIT},
    sql::{self, DbKind, SqlParam},
    table::Table,
};
>>>>>>> 1c74c4ca
use anyhow::Result;
use enquote::unquote;
use indexmap::IndexMap;
use regex::Regex;
use serde::{Deserialize, Serialize};
use serde_json::{json, to_value, Value as JsonValue};
use std::collections::{BTreeSet, HashSet};

/// Represents a SELECT statement.
#[derive(Clone, Debug, Serialize, Deserialize)]
pub struct Select {
    pub table_name: String,
    pub view_name: String,
    pub select: Vec<SelectField>,
    pub joins: Vec<Join>,
    pub limit: usize,
    pub offset: usize,
    pub filters: Vec<Filter>,
    pub order_by: Vec<(String, Order)>,
}

impl Default for Select {
    fn default() -> Self {
        let table_name = "";
        Self {
            // By default, the view name and table name are the same.
            table_name: table_name.to_string(),
            view_name: table_name.to_string(),
            select: Vec::default(),
            joins: Vec::default(),
            limit: usize::default(),
            offset: usize::default(),
            filters: Vec::default(),
            order_by: Vec::default(),
        }
    }
}

impl Select {
    pub fn from(table_name: &str) -> Self {
        tracing::trace!("Select::from({table_name:?})");
        Self {
            table_name: table_name.to_string(),
            limit: DEFAULT_LIMIT,
            ..Default::default()
        }
    }

    /// Construct a [Select] for the given [relatable](crate) instance from the given path and
    /// query parameters. Note that this function may panic!
    pub async fn from_path_and_query(
        path: &str,
        query_params: &QueryParams,
        rltbl: &Relatable,
    ) -> Self {
        tracing::trace!("Select::from_path_and_query({path:?}, {query_params:?})");
        let mut query_params = query_params.clone();
        let mut filters = Vec::new();
        let mut order_by = Vec::new();
        let mut select = vec![];
        if let Some(selects) = query_params.get("select") {
            for s in selects.split(",") {
                match s {
                    "count()" => select.push(SelectField::Expression {
                        expression: s.to_string(),
                        alias: String::new(),
                    }),
                    _ => select.push(SelectField::Column {
                        table: String::new(),
                        column: s.to_string(),
                        alias: String::new(),
                    }),
                }
            }
        }

        let limit: usize = query_params
            .get("limit")
            .and_then(|x| x.parse::<usize>().ok())
            .unwrap_or(DEFAULT_LIMIT);
        let offset: usize = query_params
            .get("offset")
            .and_then(|x| x.parse::<usize>().ok())
            .unwrap_or_default();
        if let Some(order) = query_params.get("order") {
            for item in order.split(",") {
                if item.ends_with(".asc") {
                    let column = item.replace(".asc", "");
                    order_by.push((column, Order::ASC));
                } else if item.ends_with(".desc") {
                    let column = item.replace(".desc", "");
                    order_by.push((column, Order::DESC));
                } else {
                    order_by.push((item.to_string(), Order::ASC));
                }
            }
        }

        query_params.shift_remove("limit");
        query_params.shift_remove("offset");
        query_params.shift_remove("order");

        fn value_as_type(datatype: &Option<String>, column: &str, value: &str) -> JsonValue {
            fn try_parse_as_int(value: &str) -> JsonValue {
                match value.parse::<isize>() {
                    Ok(signed) => json!(signed),
                    _ => {
                        tracing::warn!("Could not parse {value} as integer. Treating as string");
                        JsonValue::String(value.to_string())
                    }
                }
            }

            if ["_id", "_order", "_change_id"].contains(&column) {
                try_parse_as_int(value)
            } else if ["_history", "_message"].contains(&column) {
                JsonValue::String(value.to_string())
            } else {
                match datatype {
                    Some(datatype) if datatype == "integer" => try_parse_as_int(value),
                    Some(datatype) if datatype == "text" => JsonValue::String(value.to_string()),
                    Some(datatype) => {
                        tracing::warn!(
                            "Unsupported datatype: {datatype}. Treating {value} as string"
                        );
                        JsonValue::String(value.to_string())
                    }
                    None => JsonValue::String(value.to_string()),
                }
            }
        }

        let base_table_name = path.split(".").next().unwrap_or_default();
        for (lhs, pattern) in query_params {
            let (table, column) = match lhs.split_once(".") {
                Some((table, column)) => (table.to_string(), column.to_string()),
                None => (String::new(), lhs),
            };
            let table_config = {
                let table_name = match table.as_str() {
                    "" => base_table_name,
                    table => &table,
                };
                Table::get_table(table_name, &rltbl)
                    .await
                    .expect("Can't get table '{table_name}'")
            };
            if pattern.starts_with("like.") {
                let value = &pattern.replace("like.", "");
                match serde_json::from_str(value) {
                    Ok(value) => filters.push(Filter::Like {
                        table,
                        column,
                        value,
                    }),
                    Err(_) => filters.push(Filter::Like {
                        table,
                        column,
                        value: JsonValue::String(value.to_string()),
                    }),
                }
            } else {
                let datatype = table_config.get_configured_column_attribute(&column, "datatype");
                if pattern.starts_with("eq.") {
                    let value = &pattern.replace("eq.", "");
                    let value = value_as_type(&datatype, &column, value);
                    filters.push(Filter::Equal {
                        table,
                        column,
                        value,
                    })
                } else if pattern.starts_with("not_eq.") {
                    let value = &pattern.replace("not_eq.", "");
                    let value = value_as_type(&datatype, &column, value);
                    filters.push(Filter::NotEqual {
                        table,
                        column,
                        value,
                    })
                } else if pattern.starts_with("gt.") {
                    let value = &pattern.replace("gt.", "");
                    let value = value_as_type(&datatype, &column, value);
                    filters.push(Filter::GreaterThan {
                        table,
                        column,
                        value,
                    })
                } else if pattern.starts_with("gte.") {
                    let value = &pattern.replace("gte.", "");
                    let value = value_as_type(&datatype, &column, value);
                    filters.push(Filter::GreaterThanOrEqual {
                        table,
                        column,
                        value,
                    })
                } else if pattern.starts_with("lt.") {
                    let value = &pattern.replace("lt.", "");
                    let value = value_as_type(&datatype, &column, value);
                    filters.push(Filter::LessThan {
                        table,
                        column,
                        value,
                    })
                } else if pattern.starts_with("lte.") {
                    let value = &pattern.replace("lte.", "");
                    let value = value_as_type(&datatype, &column, value);
                    filters.push(Filter::LessThanOrEqual {
                        table,
                        column,
                        value,
                    })
                } else if pattern.starts_with("is.") {
                    let value = pattern.replace("is.", "");
                    if value.to_lowercase() == "null" {
                        filters.push(Filter::Is {
                            table,
                            column,
                            value: JsonValue::Null,
                        })
                    } else {
                        let value = value_as_type(&datatype, &column, &value);
                        filters.push(Filter::Is {
                            table,
                            column,
                            value,
                        })
                    }
                } else if pattern.starts_with("is_not.") {
                    let value = pattern.replace("is_not.", "");
                    if value.to_lowercase() == "null" {
                        filters.push(Filter::IsNot {
                            table,
                            column,
                            value: JsonValue::Null,
                        })
                    } else {
                        let value = value_as_type(&datatype, &column, &value);
                        filters.push(Filter::IsNot {
                            table,
                            column,
                            value,
                        })
                    }
                } else if pattern.starts_with("in.") {
                    let separator = Regex::new(r"\s*,\s*").unwrap();
                    let values = pattern.replace("in.", "");
                    let values = match values.strip_prefix("(").and_then(|s| s.strip_suffix(")")) {
                        None => {
                            tracing::warn!("invalid 'in' filter value {pattern}");
                            ""
                        }
                        Some(s) => s,
                    };
                    let values = separator
                        .split(values)
                        .map(|v| value_as_type(&datatype, &column, v))
                        .collect::<Vec<_>>();
                    filters.push(Filter::In {
                        table,
                        column,
                        value: json!(values),
                    })
                } else if pattern.starts_with("not_in.") {
                    let separator = Regex::new(r"\s*,\s*").unwrap();
                    let values = pattern.replace("not_in.", "");
                    let values = match values.strip_prefix("(").and_then(|s| s.strip_suffix(")")) {
                        None => {
                            tracing::warn!("invalid 'not_in' filter value {pattern}");
                            ""
                        }
                        Some(s) => s,
                    };
                    let values = separator
                        .split(values)
                        .map(|v| value_as_type(&datatype, &column, v))
                        .collect::<Vec<_>>();
                    filters.push(Filter::NotIn {
                        table,
                        column,
                        value: json!(values),
                    })
                }
            }
        }

        Self {
            table_name: base_table_name.to_string(),
            select,
            limit,
            offset,
            order_by,
            filters,
            ..Default::default()
        }
    }

    /// Get all the tables that are implicated in this select:
    pub fn get_tables(&self) -> BTreeSet<String> {
        let mut tables = BTreeSet::new();

        fn insert_when_non_empty(tables: &mut BTreeSet<String>, table: &str) {
            if table != "" {
                tables.insert(table.to_string());
            }
        }

        insert_when_non_empty(&mut tables, &self.table_name);
        for field in &self.select {
            match field {
                SelectField::Column { table, .. } => {
                    insert_when_non_empty(&mut tables, table);
                }
                SelectField::Expression { .. } => (),
            };
        }
        for join in &self.joins {
            match join {
                Join::LeftJoin {
                    left_table,
                    right_table,
                    ..
                } => {
                    insert_when_non_empty(&mut tables, &left_table);
                    insert_when_non_empty(&mut tables, &right_table);
                }
            };
        }
        for filter in &self.filters {
            insert_when_non_empty(&mut tables, &filter.get_table());
            match filter {
                Filter::InSubquery { subquery, .. } | Filter::NotInSubquery { subquery, .. } => {
                    for table in subquery.get_tables() {
                        insert_when_non_empty(&mut tables, &table);
                    }
                }
                _ => (),
            };
        }

        tables
    }

    /// Add a single column to the SELECT clause of this select
    pub fn select_column(&mut self, column: &str) -> &Self {
        self.select.push(SelectField::Column {
            table: String::new(),
            column: column.to_string(),
            alias: String::new(),
        });
        self
    }

    /// Add multiple columns to the SELECT clause of this select
    pub fn select_columns(&mut self, columns: &Vec<&str>) -> &Self {
        for column in columns {
            self.select_column(column);
        }
        self
    }

    /// Add a qualified column to the SELECT clause of this select
    pub fn select_table_column(&mut self, table: &str, column: &str) -> &Self {
        self.select.push(SelectField::Column {
            table: table.to_string(),
            column: column.to_string(),
            alias: String::new(),
        });
        self
    }

    /// Add multiple qualified columns to the SELECT clause of this select
    pub fn select_table_columns(&mut self, table: &str, columns: &Vec<&str>) -> &Self {
        for column in columns {
            self.select_table_column(table, column);
        }
        self
    }

    /// Add a column with an alias to the SELECT clause of this select
    pub fn select_alias(&mut self, table: &str, column: &str, alias: &str) -> &Self {
        self.select.push(SelectField::Column {
            table: table.to_string(),
            column: column.to_string(),
            alias: alias.to_string(),
        });
        self
    }

    /// Add an aliased expression to the SELECT clause of this select
    pub fn select_expression(&mut self, expression: &str, alias: &str) -> &Self {
        self.select.push(SelectField::Expression {
            expression: expression.to_string(),
            alias: alias.to_string(),
        });
        self
    }

    /// Add all of the given table's columns to the SELECT clause of this select
    pub async fn select_all(&mut self, rltbl: &Relatable, table: &str) -> Result<&Self> {
        for column in rltbl.fetch_all_columns(&table).await? {
            self.select.push(SelectField::Column {
                table: String::new(),
                column: column.name,
                alias: String::new(),
            });
        }
        Ok(self)
    }

    /// Add a LEFT JOIN clause to this select with the given properties
    pub fn left_join(
        &mut self,
        left_table: &str,
        left_column: &str,
        right_table: &str,
        right_column: &str,
    ) -> &Self {
        self.joins.push(Join::LeftJoin {
            left_table: left_table.to_string(),
            left_column: left_column.to_string(),
            right_table: right_table.to_string(),
            right_column: right_column.to_string(),
        });
        self
    }

    /// Order (ascending) this select by the given column
    pub fn order_by(&mut self, column: &str) -> &Self {
        tracing::trace!("Select::order_by({column:?})");
        self.order_by = vec![(column.to_string(), Order::ASC)];
        self
    }

    /// Limit the results by a given amount
    pub fn limit(mut self, limit: &usize) -> Self {
        tracing::trace!("Select::limit({limit})");
        self.limit = *limit;
        self
    }

    /// Offset the results by a given amount
    pub fn offset(mut self, offset: &usize) -> Self {
        tracing::trace!("Select::offset({offset})");
        self.offset = *offset;
        self
    }

    /// Add the given filters to the select.
    pub fn filters(mut self, filters: &Vec<String>) -> Result<Self> {
        tracing::trace!("Select::filters({filters:?})");
        let basic = r"[\w\-]";
        let wildcarded = r"[\w\-%]";

        // Symbolic operators:
        let like = Regex::new(&format!(r#"^({basic}+)\s*~=\s*"?({wildcarded}+)"?$"#)).unwrap();
        let eq = Regex::new(&format!(r#"^({basic}+)\s*=\s*"?({basic}+)"?$"#)).unwrap();
        let not_eq = Regex::new(&format!(r#"^({basic}+)\s*!=\s*"?({basic}+)"?$"#)).unwrap();
        let gt = Regex::new(&format!(r"^({basic}+)\s*>\s*({basic}+)$")).unwrap();
        let gte = Regex::new(&format!(r"^({basic}+)\s*>=\s*({basic}+)$")).unwrap();
        let lt = Regex::new(&format!(r"^({basic}+)\s*<\s*({basic}+)$")).unwrap();
        let lte = Regex::new(&format!(r"^({basic}+)\s*<=\s*({basic}+)$")).unwrap();

        // Word-like operators:
        let is = Regex::new(&format!(r#"^({basic}+)\s+(IS|is)\s+"?({basic}+)"?$"#)).unwrap();
        let is_not = Regex::new(&format!(
            r#"^({basic}+)\s+(IS NOT|is not)\s+"?({basic}+)"?$"#
        ))
        .unwrap();
        let is_in = Regex::new(&format!(
            r#"^({basic}+)\s+(IN|in)\s+\(({basic}+(,\s*{basic}+)*)\)$"#
        ))
        .unwrap();
        let is_not_in = Regex::new(&format!(
            r#"^({basic}+)\s+(NOT IN|not in)\s+\(({basic}+(,\s*{basic}+)*)\)$"#
        ))
        .unwrap();

        fn parse_as_value(value: &str) -> Result<JsonValue> {
            fn maybe_quote(value: &str) -> Result<JsonValue> {
                if value.starts_with("\"") {
                    let value = serde_json::from_str(&value)?;
                    Ok(value)
                } else {
                    let value = serde_json::from_str(&format!(r#""{value}""#))?;
                    Ok(value)
                }
            }

            match value.parse::<isize>() {
                Ok(signed) => Ok(json!(signed)),
                _ => maybe_quote(value),
            }
        }

        for filter in filters {
            tracing::trace!("Applying filter: {filter}");
            if like.is_match(&filter) {
                let captures = like.captures(&filter).unwrap();
                let column = captures.get(1).unwrap().as_str().to_string();
                let value = &captures.get(2).unwrap().as_str();
                let value = parse_as_value(value)?;
                self.filters.push(Filter::Like {
                    table: "".to_string(),
                    column,
                    value,
                });
            } else if eq.is_match(&filter) {
                let captures = eq.captures(&filter).unwrap();
                let column = captures.get(1).unwrap().as_str().to_string();
                let value = &captures.get(2).unwrap().as_str();
                let value = parse_as_value(value)?;
                self.filters.push(Filter::Equal {
                    table: "".to_string(),
                    column,
                    value,
                });
            } else if not_eq.is_match(&filter) {
                let captures = not_eq.captures(&filter).unwrap();
                let column = captures.get(1).unwrap().as_str().to_string();
                let value = &captures.get(2).unwrap().as_str();
                let value = parse_as_value(value)?;
                self.filters.push(Filter::NotEqual {
                    table: "".to_string(),
                    column,
                    value,
                });
            } else if gt.is_match(&filter) {
                let captures = gt.captures(&filter).unwrap();
                let column = captures.get(1).unwrap().as_str().to_string();
                let value = &captures.get(2).unwrap().as_str();
                let value = parse_as_value(value)?;
                self.filters.push(Filter::GreaterThan {
                    table: "".to_string(),
                    column,
                    value,
                });
            } else if gte.is_match(&filter) {
                let captures = gte.captures(&filter).unwrap();
                let column = captures.get(1).unwrap().as_str().to_string();
                let value = &captures.get(2).unwrap().as_str();
                let value = parse_as_value(value)?;
                self.filters.push(Filter::GreaterThanOrEqual {
                    table: "".to_string(),
                    column,
                    value,
                });
            } else if lt.is_match(&filter) {
                let captures = lt.captures(&filter).unwrap();
                let column = captures.get(1).unwrap().as_str().to_string();
                let value = &captures.get(2).unwrap().as_str();
                let value = parse_as_value(value)?;
                self.filters.push(Filter::LessThan {
                    table: "".to_string(),
                    column,
                    value,
                });
            } else if lte.is_match(&filter) {
                let captures = lte.captures(&filter).unwrap();
                let column = captures.get(1).unwrap().as_str().to_string();
                let value = &captures.get(2).unwrap().as_str();
                let value = parse_as_value(value)?;
                self.filters.push(Filter::LessThanOrEqual {
                    table: "".to_string(),
                    column,
                    value,
                });
            } else if is.is_match(&filter) {
                let captures = is.captures(&filter).unwrap();
                let column = captures.get(1).unwrap().as_str().to_string();
                let value = &captures.get(3).unwrap().as_str();
                let value = match value.to_lowercase().as_str() {
                    "null" => JsonValue::Null,
                    _ => parse_as_value(value)?,
                };
                self.filters.push(Filter::Is {
                    table: "".to_string(),
                    column,
                    value,
                });
            } else if is_not.is_match(&filter) {
                let captures = is_not.captures(&filter).unwrap();
                let column = captures.get(1).unwrap().as_str().to_string();
                let value = &captures.get(3).unwrap().as_str();
                let value = match value.to_lowercase().as_str() {
                    "null" => JsonValue::Null,
                    _ => parse_as_value(value)?,
                };
                self.filters.push(Filter::IsNot {
                    table: "".to_string(),
                    column,
                    value,
                });
            } else if is_in.is_match(&filter) {
                let captures = is_in.captures(&filter).unwrap();
                let column = captures.get(1).unwrap().as_str().to_string();
                let values = &captures.get(3).unwrap().as_str();
                let separator = Regex::new(r"\s*,\s*").unwrap();
                let values = separator
                    .split(values)
                    .map(|v| serde_json::from_str::<JsonValue>(v).unwrap_or(json!(v.to_string())))
                    .collect::<Vec<_>>();
                self.filters.push(Filter::In {
                    table: "".to_string(),
                    column,
                    value: json!(values),
                });
            } else if is_not_in.is_match(&filter) {
                let captures = is_not_in.captures(&filter).unwrap();
                let column = captures.get(1).unwrap().as_str().to_string();
                let values = &captures.get(3).unwrap().as_str();
                let separator = Regex::new(r"\s*,\s*").unwrap();
                let values = separator
                    .split(values)
                    .map(|v| serde_json::from_str::<JsonValue>(v).unwrap_or(json!(v.to_string())))
                    .collect::<Vec<_>>();
                self.filters.push(Filter::NotIn {
                    table: "".to_string(),
                    column,
                    value: json!(values),
                });
            } else {
                return Err(RelatableError::ConfigError(format!("invalid filter {filter}")).into());
            }
        }
        Ok(self)
    }

    /// Add a like filter for the given column on the given value, which may include '%' wildcards
    pub fn like<T>(mut self, column: &str, value: &T) -> Result<Self>
    where
        T: Serialize,
    {
        tracing::trace!("Select::like({column:?}, value)");
        self.filters.push(Filter::Like {
            table: "".to_string(),
            column: column.to_string(),
            value: to_value(value)?,
        });
        Ok(self)
    }

    /// Add an equals filter on the given column and value.
    pub fn eq<T>(&mut self, column: &str, value: &T) -> Result<&Self>
    where
        T: Serialize,
    {
        tracing::trace!("Select::eq({column:?}, value)");
        self.filters.push(Filter::Equal {
            table: "".to_string(),
            column: column.to_string(),
            value: to_value(value)?,
        });
        Ok(self)
    }

    /// Add an equals filter on the given column and value.
    pub fn table_eq<T>(&mut self, table: &str, column: &str, value: &T) -> Result<&Self>
    where
        T: Serialize,
    {
        tracing::trace!("Select::table_eq({column:?}, value)");
        self.filters.push(Filter::Equal {
            table: table.to_string(),
            column: column.to_string(),
            value: to_value(value)?,
        });
        Ok(self)
    }

    /// Add a not-equals filter on the given column and value.
    pub fn not_eq<T>(mut self, column: &str, value: &T) -> Result<Self>
    where
        T: Serialize,
    {
        tracing::trace!("Select::not_eq({column:?}, value)");
        self.filters.push(Filter::NotEqual {
            table: "".to_string(),
            column: column.to_string(),
            value: to_value(value)?,
        });
        Ok(self)
    }

    /// Add an greater-than filter on the given column and value.
    pub fn gt<T>(mut self, column: &str, value: &T) -> Result<Self>
    where
        T: Serialize,
    {
        tracing::trace!("Select::gt({column:?}, value)");
        self.filters.push(Filter::GreaterThan {
            table: "".to_string(),
            column: column.to_string(),
            value: to_value(value)?,
        });
        Ok(self)
    }

    /// Add an greater-than-or-equals filter on the given column and value.
    pub fn gte<T>(mut self, column: &str, value: &T) -> Result<Self>
    where
        T: Serialize,
    {
        tracing::trace!("Select::gte({column:?}, value)");
        self.filters.push(Filter::GreaterThanOrEqual {
            table: "".to_string(),
            column: column.to_string(),
            value: to_value(value)?,
        });
        Ok(self)
    }

    /// Add an less-than filter on the given column and value.
    pub fn lt<T>(mut self, column: &str, value: &T) -> Result<Self>
    where
        T: Serialize,
    {
        tracing::trace!("Select::lt({column:?}, value)");
        self.filters.push(Filter::LessThan {
            table: "".to_string(),
            column: column.to_string(),
            value: to_value(value)?,
        });
        Ok(self)
    }

    /// Add an less-than-or-equals filter on the given column and value.
    pub fn lte<T>(mut self, column: &str, value: &T) -> Result<Self>
    where
        T: Serialize,
    {
        tracing::trace!("Select::lte({column:?}, value)");
        self.filters.push(Filter::LessThanOrEqual {
            table: "".to_string(),
            column: column.to_string(),
            value: to_value(value)?,
        });
        Ok(self)
    }

    /// Add an is filter on the given column and value.
    pub fn is<T>(mut self, column: &str, value: &T) -> Result<Self>
    where
        T: Serialize,
    {
        tracing::trace!("Select::is({column:?}, value)");
        self.filters.push(Filter::Is {
            table: "".to_string(),
            column: column.to_string(),
            value: to_value(value)?,
        });
        Ok(self)
    }

    /// Add an is not filter on the given column and value.
    pub fn is_not<T>(mut self, column: &str, value: &T) -> Result<Self>
    where
        T: Serialize,
    {
        tracing::trace!("Select::is_not({column:?}, value)");
        self.filters.push(Filter::IsNot {
            table: "".to_string(),
            column: column.to_string(),
            value: to_value(value)?,
        });
        Ok(self)
    }

    /// Add an in filter on the given column and value.
    pub fn is_in<T>(mut self, column: &str, value: &T) -> Result<Self>
    where
        T: Serialize,
    {
        tracing::trace!("Select::is_in({column:?}, value)");
        self.filters.push(Filter::In {
            table: "".to_string(),
            column: column.to_string(),
            value: to_value(value)?,
        });
        Ok(self)
    }

    /// Add a not in filter on the given column and value.
    pub fn is_not_in<T>(mut self, column: &str, value: &T) -> Result<Self>
    where
        T: Serialize,
    {
        tracing::trace!("Select::is_not_in({column:?}, value)");
        self.filters.push(Filter::NotIn {
            table: "".to_string(),
            column: column.to_string(),
            value: to_value(value)?,
        });
        Ok(self)
    }

    /// Add an in-subquery filter on the given column and value.
    pub fn is_in_subquery(&mut self, column: &str, subquery: &Select) -> &Self {
        tracing::trace!("Select::is_in_subquery({column:?}, {subquery:?})");
        let target = match self.view_name.as_str() {
            "" => &self.table_name,
            _ => &self.view_name,
        };
        self.filters.push(Filter::InSubquery {
            table: target.to_string(),
            column: column.to_string(),
            subquery: subquery.clone(),
        });
        self
    }

    /// Add an not-in-subquery filter on the given column and value.
    pub fn is_not_in_subquery(&mut self, column: &str, subquery: &Select) -> &Self {
        tracing::trace!("Select::is_not_in_subquery({column:?}, {subquery:?})");
        let target = match self.view_name.as_str() {
            "" => &self.table_name,
            _ => &self.view_name,
        };
        self.filters.push(Filter::NotInSubquery {
            table: target.to_string(),
            column: column.to_string(),
            subquery: subquery.clone(),
        });
        self
    }

    /// Convert the filter to a tuple consisting of an SQL string supported by the given database
    /// kind, and a vector of parameters that must be bound to the string before executing it.
    pub fn to_sql(&self, kind: &DbKind) -> Result<(String, Vec<JsonValue>)> {
        tracing::trace!("Select::to_sql({self:?}, {kind:?})");
        let mut sql_param_gen = SqlParam::new(kind);
        let mut lines = Vec::new();
        let mut params = Vec::new();
        let target = match self.view_name.as_str() {
            "" => &self.table_name,
            _ => &self.view_name,
        };

        let get_change_sql = |sql_param_gen: &mut SqlParam| -> String {
            format!(
                r#"(SELECT MAX(change_id) FROM history
                    WHERE "table" = {}
                      AND "row" = "{}"._id
                   ) AS _change_id"#,
                sql_param_gen.next(),
                target
            )
        };

        // The SELECT clause:
        if self.select.len() == 0 {
            if self.joins.len() > 0 {
                lines.push(format!(r#"SELECT "{target}".*,"#));
            } else {
                lines.push("SELECT *".to_string());
            }
            for filter in &self.filters {
                let (_, c, _, _) = filter.parts();
                if c == "_change_id" {
                    lines.push(format!(", {}", get_change_sql(&mut sql_param_gen)));
                    params.push(json!(self.table_name));
                }
            }
        } else {
            lines.push("SELECT".to_string());
            for filter in &self.filters {
                let (_, c, _, _) = filter.parts();
                if c == "_change_id" {
                    lines.push(get_change_sql(&mut sql_param_gen));
                    params.push(json!(self.table_name));
                }
            }
            for field in &self.select {
                if field.to_sql() == "" {
                    return Err(RelatableError::InputError("Empty field name".to_string()).into());
                }
                let mut t = ",";
                if field == self.select.last().unwrap() {
                    t = "";
                }

                lines.push(format!(r#"  {field}{t}"#, field = field.to_sql()));
            }
        }

        // The FROM clause:
        lines.push(format!(r#"FROM "{target}""#));
        for join in &self.joins {
            lines.push(join.to_sql());
        }

        // The WHERE clause:
        for (i, filter) in self.filters.iter().enumerate() {
            let keyword = if i == 0 { "WHERE" } else { "  AND" };
            let mut filter = filter.clone();
            let (t, _, _, _) = filter.parts();
            if self.view_name != "" && t == self.table_name {
                filter.set_table(&self.view_name);
            }
            let (filter_sql, mut filter_params) = filter.to_sql(&mut sql_param_gen)?;
            lines.push(format!("{keyword} {filter_sql}"));
            params.append(&mut filter_params);
        }
        if self.order_by.len() == 0 && self.joins.len() == 0 {
            lines.push(format!(r#"ORDER BY "{target}"._order ASC"#));
        }
        for (column, order) in &self.order_by {
            lines.push(format!(r#"ORDER BY "{column}" {order:?}"#));
        }
        if self.limit > 0 {
            lines.push(format!("LIMIT {}", self.limit));
        }
        if self.offset > 0 {
            lines.push(format!("OFFSET {}", self.offset));
        }

        // Return the generated SQL and parameter values:
        Ok((lines.join("\n"), params))
    }

    /// Generate a SQL statement consisting of a SELECT COUNT(*) over the data that will be returned
    /// by the given [Select]
    pub fn to_sql_count(&self, kind: &DbKind) -> Result<(String, Vec<JsonValue>)> {
        tracing::trace!("Select::to_sql_count({self:?}, {kind:?})");
        let target = match self.view_name.as_str() {
            "" => &self.table_name,
            _ => &self.view_name,
        };
        let mut lines = Vec::new();
        let mut params = Vec::new();
        lines.push(r#"SELECT COUNT(1) AS "count""#.to_string());
        lines.push(format!(r#"FROM "{target}""#));
        for join in self.joins.clone() {
            lines.push(join.to_sql());
        }
        for (i, filter) in self.filters.iter().enumerate() {
            let keyword = if i == 0 { "WHERE" } else { "  AND" };
            let mut filter = filter.clone();
            let (t, _, _, _) = filter.parts();
            if self.view_name != "" && t == self.table_name {
                filter.set_table(&self.view_name);
            }
            let (s, p) = filter.to_sql_count(kind)?;
            lines.push(format!("{keyword} {s}"));
            params.append(&mut p.clone());
        }
        Ok((lines.join("\n"), params))
    }

    /// Converts this select's filters to a map from column names to URL representations of their
    /// associated filters represented as [JsonValue]s
    pub fn to_params(&self) -> Result<IndexMap<String, JsonValue>> {
        tracing::trace!("Select::to_params()");
        if self.table_name.is_empty() {
            return Err(RelatableError::InputError(
                "Missing required field: `table` in to_sql()".to_string(),
            )
            .into());
        }

        let mut params = IndexMap::new();
        if self.select.len() > 0 {
            let mut select_cols = vec![];
            for sfield in self.select.iter() {
                match sfield {
                    SelectField::Column { .. } => {
                        select_cols.push(sfield.to_url());
                    }
                    SelectField::Expression { expression, .. } => {
                        // Only include 'count()' expressions
                        if expression == "count()" {
                            select_cols.push(expression.to_string());
                        }
                    }
                };
            }
            if select_cols.len() > 0 {
                params.insert("select".to_string(), select_cols.join(",").into());
            }
        }
        if self.filters.len() > 0 {
            for filter in &self.filters {
                let (table, column, _, _) = filter.parts();

                if table != "" {
                    if let Err(e) = sql::is_simple(&table) {
                        return Err(RelatableError::InputError(format!(
                            "While reading filters table name, got error: {}",
                            e
                        ))
                        .into());
                    }
                }
                if let Err(e) = sql::is_simple(&column) {
                    return Err(RelatableError::InputError(format!(
                        "While reading filters column name, got error: {}",
                        e
                    ))
                    .into());
                }
                let lhs = {
                    match table.as_str() {
                        "" => format!(r#"{column}"#),
                        _ => format!(r#"{table}.{column}"#),
                    }
                };
                params.insert(lhs, filter.to_url()?.into());
            }
        }
        if self.limit > 0 && self.limit != DEFAULT_LIMIT {
            params.insert("limit".into(), self.limit.into());
        }
        if self.offset > 0 {
            params.insert("offset".into(), self.offset.into());
        }
        Ok(params)
    }

    /// Convert the select to a URL
    pub fn to_url(&self, base: &str, format: &Format) -> Result<String> {
        tracing::trace!("Select::to_url({base:?}, format)");
        let table_name = self.table_name.to_string();
        if let Err(e) = sql::is_simple(&table_name) {
            return Err(RelatableError::InputError(format!(
                "While reading table name, got error: {}",
                e
            ))
            .into());
        }
        let path = format!("{base}/{table_name}{format}");

        if self.joins.len() > 0 {
            return Err(RelatableError::InputError(
                "Joins are unsupported in to_url()".to_string(),
            )
            .into());
        }

        let params = &self.to_params()?.clone();
        if params.len() > 0 {
            let mut parts = vec![];
            for (column, value) in params.iter() {
                let s = match value {
                    serde_json::Value::String(s) => s.as_str().into(),
                    _ => format!("{}", value),
                };
                parts.push(format!("{column}={s}"));
            }
            Ok(format!("{}?{}", path, parts.join("&")))
        } else {
            Ok(path.to_string())
        }
    }

    pub fn to_page(&self, root: &str, path: &str, tabs: &Vec<String>) -> Result<Page> {
        tracing::trace!("Select::to_page({root}, {path})");
        let base = format!("{root}/{path}");
        let mut formats = IndexMap::new();
        formats.insert("HTML".to_string(), self.to_url(&base, &Format::Html)?);
        formats.insert("CSV".to_string(), self.to_url(&base, &Format::Csv)?);
        formats.insert("TSV".to_string(), self.to_url(&base, &Format::Tsv)?);
        formats.insert("JSON".to_string(), self.to_url(&base, &Format::Json)?);
        formats.insert(
            "JSON (Pretty)".to_string(),
            self.to_url(&base, &Format::PrettyJson)?,
        );
        let tabs = tabs
            .iter()
            .map(|t| {
                let mut s = self.clone();
                s.table_name = t.clone();
                let mut c = s.clone();
                c.select_expression("count()", "count");
                Tab {
                    table: t.clone(),
                    active: (t.as_str() == self.table_name),
                    url: s.to_url(&base, &Format::Default).unwrap(),
                    count: c.to_url(&base, &Format::ValueJson).unwrap(),
                }
            })
            .collect();

        Ok(Page {
            path: path.to_string(),
            formats,
            tabs,
        })
    }
}

/// A field in a [Select] clause.
#[derive(Clone, Debug, Serialize, Deserialize, PartialEq)]
pub enum SelectField {
    Column {
        table: String,
        column: String,
        alias: String,
    },
    Expression {
        expression: String,
        alias: String,
    },
}

impl SelectField {
    fn to_sql(&self) -> String {
        match self {
            SelectField::Column {
                table,
                column,
                alias,
            } => {
                format!(
                    "{table}{column}{alias}",
                    table = match table.as_str() {
                        "" => "".to_string(),
                        _ => format!(r#""{table}"."#),
                    },
                    column = format!(r#""{column}""#),
                    alias = match alias.as_str() {
                        "" => "".to_string(),
                        _ => format!(r#" AS "{alias}""#),
                    }
                )
            }
            SelectField::Expression { expression, alias } => {
                format!(
                    "{expression}{alias}",
                    alias = match alias.as_str() {
                        "" => "".to_string(),
                        _ => format!(r#" AS "{alias}""#),
                    }
                )
            }
        }
    }

    fn to_url(&self) -> String {
        match self {
            SelectField::Column {
                table,
                column,
                alias,
            } => {
                if alias != "" {
                    tracing::warn!("Alias '{alias}' unsupported in to_url()");
                }
                format!(
                    "{table}{column}",
                    table = match table.as_str() {
                        "" => "".to_string(),
                        _ => format!("{table}."),
                    },
                    column = format!("{column}")
                )
            }
            _ => panic!("Select Expressions are not supported"),
        }
    }
}

/// Represents a database join
#[derive(Clone, Debug, Serialize, Deserialize)]
pub enum Join {
    LeftJoin {
        left_table: String,
        left_column: String,
        right_table: String,
        right_column: String,
    },
}

impl Join {
    pub fn to_sql(&self) -> String {
        match self {
            Join::LeftJoin {
                left_table,
                left_column,
                right_table,
                right_column,
            } => {
                let (t, lt, lc, rt, rc) = (
                    &right_table,
                    &left_table,
                    &left_column,
                    &right_table,
                    &right_column,
                );
                format!(r#"LEFT JOIN "{t}" ON "{lt}"."{lc}" = "{rt}"."{rc}""#)
            }
        }
    }
}

#[derive(Clone, Debug, Serialize, Deserialize)]
#[serde(tag = "type")]
pub enum Filter {
    Like {
        table: String,
        column: String,
        value: JsonValue,
    },
    Equal {
        table: String,
        column: String,
        value: JsonValue,
    },
    NotEqual {
        table: String,
        column: String,
        value: JsonValue,
    },
    GreaterThan {
        table: String,
        column: String,
        value: JsonValue,
    },
    GreaterThanOrEqual {
        table: String,
        column: String,
        value: JsonValue,
    },
    LessThan {
        table: String,
        column: String,
        value: JsonValue,
    },
    LessThanOrEqual {
        table: String,
        column: String,
        value: JsonValue,
    },
    Is {
        table: String,
        column: String,
        value: JsonValue,
    },
    IsNot {
        table: String,
        column: String,
        value: JsonValue,
    },
    In {
        table: String,
        column: String,
        value: JsonValue,
    },
    NotIn {
        table: String,
        column: String,
        value: JsonValue,
    },
    InSubquery {
        table: String,
        column: String,
        subquery: Select,
    },
    NotInSubquery {
        table: String,
        column: String,
        subquery: Select,
    },
}
impl Filter {
    pub fn set_table(&mut self, new_name: &str) -> &Self {
        match self {
            Filter::Like { table, .. }
            | Filter::Equal { table, .. }
            | Filter::NotEqual { table, .. }
            | Filter::GreaterThan { table, .. }
            | Filter::GreaterThanOrEqual { table, .. }
            | Filter::LessThan { table, .. }
            | Filter::LessThanOrEqual { table, .. }
            | Filter::Is { table, .. }
            | Filter::IsNot { table, .. }
            | Filter::In { table, .. }
            | Filter::NotIn { table, .. }
            | Filter::InSubquery { table, .. }
            | Filter::NotInSubquery { table, .. } => *table = new_name.to_string(),
        };
        self
    }

    pub fn set_column(&mut self, new_name: &str) -> &Self {
        match self {
            Filter::Like { column, .. }
            | Filter::Equal { column, .. }
            | Filter::NotEqual { column, .. }
            | Filter::GreaterThan { column, .. }
            | Filter::GreaterThanOrEqual { column, .. }
            | Filter::LessThan { column, .. }
            | Filter::LessThanOrEqual { column, .. }
            | Filter::Is { column, .. }
            | Filter::IsNot { column, .. }
            | Filter::In { column, .. }
            | Filter::NotIn { column, .. }
            | Filter::InSubquery { column, .. }
            | Filter::NotInSubquery { column, .. } => *column = new_name.to_string(),
        };
        self
    }

    pub fn parts(&self) -> (String, String, String, JsonValue) {
        tracing::trace!("Filter::parts()");
        let (table, column, operator, value) = match self {
            Filter::Like {
                table,
                column,
                value,
            } => (table, column, "like", value),
            Filter::Equal {
                table,
                column,
                value,
            } => (table, column, "eq", value),
            Filter::NotEqual {
                table,
                column,
                value,
            } => (table, column, "not_eq", value),
            Filter::GreaterThan {
                table,
                column,
                value,
            } => (table, column, "gt", value),
            Filter::GreaterThanOrEqual {
                table,
                column,
                value,
            } => (table, column, "gte", value),
            Filter::LessThan {
                table,
                column,
                value,
            } => (table, column, "lt", value),
            Filter::LessThanOrEqual {
                table,
                column,
                value,
            } => (table, column, "lte", value),
            Filter::Is {
                table,
                column,
                value,
            } => (table, column, "is", value),
            Filter::IsNot {
                table,
                column,
                value,
            } => (table, column, "is_not", value),
            Filter::In {
                table,
                column,
                value,
            } => (table, column, "in", value),
            Filter::NotIn {
                table,
                column,
                value,
            } => (table, column, "not_in", value),
            Filter::InSubquery {
                table,
                column,
                subquery,
            } => (table, column, "in", &json!(subquery)),
            Filter::NotInSubquery {
                table,
                column,
                subquery,
            } => (table, column, "not_in", &json!(subquery)),
        };
        (
            table.to_string(),
            column.to_string(),
            operator.to_string(),
            json!(value),
        )
    }

    pub fn get_table(&self) -> String {
        self.parts().0
    }

    pub fn get_column(&self) -> String {
        self.parts().1
    }

    pub fn get_operator(&self) -> String {
        self.parts().2
    }

    pub fn get_value(&self) -> JsonValue {
        self.parts().3
    }

    pub fn to_url(&self) -> Result<String> {
        tracing::trace!("Filter::to_url()");

        fn handle_string_value(token: &str) -> String {
            let reserved = vec![':', ',', '.', '(', ')'];
            if token.chars().all(char::is_numeric) || reserved.iter().any(|&c| token.contains(c)) {
                if token.contains(char::is_whitespace) {
                    format!("\"{}\"", token)
                } else {
                    token.to_string()
                }
            } else {
                token.to_string()
            }
        }

        let (_, _, operator, value) = self.parts();
        let rhs = match &value {
            JsonValue::Null => "null".to_string(),
            JsonValue::String(string) => handle_string_value(&string),
            JsonValue::Number(number) => format!("{number}"),
            JsonValue::Array(vector) => {
                let mut list = vec![];
                for item in vector {
                    match item {
                        JsonValue::String(string) => list.push(handle_string_value(&string)),
                        JsonValue::Number(number) => list.push(number.to_string()),
                        _ => {
                            return Err(RelatableError::DataError(format!(
                                "Not all list items in {vector:?} are strings or numbers.",
                            ))
                            .into());
                        }
                    };
                }
                format!("({})", list.join(","))
            }
            _ => {
                if let Filter::InSubquery { .. } | Filter::NotInSubquery { .. } = self {
                    tracing::error!("Subquery filters are unsupported: {self:?}");
                }
                return Err(RelatableError::DataError(format!(
                    "RHS of Filter: {:?} is not a string, number, or list",
                    self
                ))
                .into());
            }
        };

        Ok(format!("{operator}.{rhs}"))
    }

    pub fn to_sql(&self, sql_param: &mut SqlParam) -> Result<(String, Vec<JsonValue>)> {
        tracing::trace!("Filter::to_sql({sql_param:?})");

        fn generate_lhs(table: &str, column: &str) -> String {
            match table {
                "" => format!(r#""{column}""#),
                _ => format!(r#""{table}"."{column}""#),
            }
        }

        match self {
            Filter::Like {
                table,
                column,
                value,
            } => {
                let value = match value {
                    JsonValue::Bool(value) => value.to_string(),
                    JsonValue::Number(value) => value.to_string(),
                    JsonValue::String(value) => value.to_string(),
                    JsonValue::Null => "NULL".to_string(),
                    JsonValue::Array(value) => format!("{value:?}"),
                    JsonValue::Object(value) => format!("{value:?}"),
                };
                let value = value.replace("*", "%");
                Ok((
                    format!(
                        r#"{lhs} LIKE {sql_param}"#,
                        lhs = generate_lhs(table, column),
                        sql_param = sql_param.next()
                    ),
                    vec![json!(value)],
                ))
            }
            Filter::Equal {
                table,
                column,
                value,
            } => Ok((
                format!(
                    r#"{lhs} = {sql_param}"#,
                    lhs = generate_lhs(table, column),
                    sql_param = sql_param.next()
                ),
                vec![json!(value)],
            )),
            Filter::NotEqual {
                table,
                column,
                value,
            } => Ok((
                format!(
                    r#"{lhs} <> {sql_param}"#,
                    lhs = generate_lhs(table, column),
                    sql_param = sql_param.next()
                ),
                vec![json!(value)],
            )),
            Filter::GreaterThan {
                table,
                column,
                value,
            } => Ok((
                format!(
                    r#"{lhs} > {sql_param}"#,
                    lhs = generate_lhs(table, column),
                    sql_param = sql_param.next()
                ),
                vec![json!(value)],
            )),
            Filter::GreaterThanOrEqual {
                table,
                column,
                value,
            } => Ok((
                format!(
                    r#"{lhs} >= {sql_param}"#,
                    lhs = generate_lhs(table, column),
                    sql_param = sql_param.next()
                ),
                vec![json!(value)],
            )),
            Filter::LessThan {
                table,
                column,
                value,
            } => Ok((
                format!(
                    r#"{lhs} < {sql_param}"#,
                    lhs = generate_lhs(table, column),
                    sql_param = sql_param.next()
                ),
                vec![json!(value)],
            )),
            Filter::LessThanOrEqual {
                table,
                column,
                value,
            } => Ok((
                format!(
                    r#"{lhs} <= {sql_param}"#,
                    lhs = generate_lhs(table, column),
                    sql_param = sql_param.next()
                ),
                vec![json!(value)],
            )),
            Filter::Is {
                table,
                column,
                value,
            } => Ok((
                format!(
                    r#"{lhs} {is} {sql_param}"#,
                    lhs = generate_lhs(table, column),
                    is = sql::is_clause(&sql_param.kind),
                    sql_param = sql_param.next()
                ),
                vec![json!(value)],
            )),
            Filter::IsNot {
                table,
                column,
                value,
            } => Ok((
                format!(
                    r#"{lhs} {is_not} {sql_param}"#,
                    lhs = generate_lhs(table, column),
                    sql_param = sql_param.next(),
                    is_not = sql::is_not_clause(&sql_param.kind)
                ),
                vec![json!(value)],
            )),
            Filter::In {
                table,
                column,
                value,
            } => {
                if let JsonValue::Array(values) = value {
                    let lhs = generate_lhs(table, column);
                    match render_values(values, sql_param) {
                        Err(e) => {
                            return Err(RelatableError::DataError(format!(
                                "Error rendering 'in' filter: {e}"
                            ))
                            .into());
                        }
                        Ok((rhs, values)) => Ok((format!("{lhs} IN {rhs}"), values)),
                    }
                } else {
                    Err(RelatableError::DataError(format!("Invalid 'in' value: {value}")).into())
                }
            }
            Filter::NotIn {
                table,
                column,
                value,
            } => {
                if let JsonValue::Array(values) = value {
                    let lhs = generate_lhs(table, column);
                    match render_values(values, sql_param) {
                        Err(e) => {
                            return Err(RelatableError::DataError(format!(
                                "Error rendering 'not in' filter: {e}"
                            ))
                            .into());
                        }
                        Ok((rhs, values)) => Ok((format!("{lhs} NOT IN {rhs}"), values)),
                    }
                } else {
                    Err(
                        RelatableError::DataError(format!("Invalid 'not in' value: {value}"))
                            .into(),
                    )
                }
            }
            Filter::InSubquery {
                table,
                column,
                subquery,
            } => {
                let (sql, params) = subquery.to_sql(&sql_param.kind)?;
                let sql = sql.replace("\n", "\n  ");
                let lhs = generate_lhs(table, column);
                Ok((format!("{lhs} IN (\n  {sql}\n)"), params))
            }
            Filter::NotInSubquery {
                table,
                column,
                subquery,
            } => {
                let (sql, params) = subquery.to_sql(&sql_param.kind)?;
                let sql = sql.replace("\n", "\n  ");
                let lhs = generate_lhs(table, column);
                Ok((format!("{lhs} NOT IN (\n  {sql}\n)"), params))
            }
        }
    }

    /// Generate a SQL statement consisting of a SELECT COUNT(*) over the data that will bereturned
    /// by the given [Select]
    pub fn to_sql_count(&self, kind: &DbKind) -> Result<(String, Vec<JsonValue>)> {
        tracing::trace!("Filter::to_sql_count({self:?}, {kind:?})");
        match self {
            Filter::InSubquery {
                table,
                column,
                subquery,
            } => {
                if column == "" {
                    return Err(RelatableError::InputError("Empty column name".to_string()).into());
                }
                let lhs = match table.as_str() {
                    "" => format!(r#""{column}""#),
                    _ => format!(r#""{table}"."{column}""#),
                };
                let (sql, params) = subquery.to_sql(kind)?;
                let lines: Vec<&str> = sql
                    .split("\n")
                    .filter(|x| !x.starts_with("ORDER BY"))
                    .filter(|x| !x.starts_with("LIMIT"))
                    .filter(|x| !x.starts_with("OFFSET"))
                    .collect();
                let sql = lines.join("\n  ");
                Ok((format!("{lhs} IN (\n  {sql}\n)"), params))
            }
            _ => self.to_sql(&mut SqlParam::new(kind)),
        }
    }
}

/// Represents an ORDER BY clause in a SELECT statement.
#[derive(Clone, Debug, Default, Serialize, Deserialize)]
pub enum Order {
    #[default]
    ASC,
    DESC,
}

pub type QueryParams = IndexMap<String, String>;

pub enum Format {
    Html,
    Csv,
    Tsv,
    Json,
    ValueJson,
    PrettyJson,
    Default,
}

impl std::fmt::Display for Format {
    fn fmt(&self, f: &mut std::fmt::Formatter<'_>) -> std::fmt::Result {
        // TODO: This should be factored out.
        let result = match self {
            Format::Html => ".html",
            Format::Csv => ".csv",
            Format::Tsv => ".tsv",
            Format::Json => ".json",
            Format::ValueJson => ".value.json",
            Format::PrettyJson => ".pretty.json",
            Format::Default => "",
        };
        write!(f, "{result}")
    }
}

impl TryFrom<&String> for Format {
    fn try_from(path: &String) -> Result<Self> {
        tracing::trace!("Format::try_from({path:?})");
        let path = path.to_lowercase();
        let format = if path.ends_with(".pretty.json") {
            Format::PrettyJson
        } else if path.ends_with(".value.json") {
            Format::ValueJson
        } else if path.ends_with(".json") {
            Format::Json
        } else if path.ends_with(".csv") {
            Format::Csv
        } else if path.ends_with(".tsv") {
            Format::Tsv
        } else if path.ends_with(".html") || path.ends_with(".htm") {
            Format::Html
        } else if path.contains(".") {
            return Err(
                RelatableError::FormatError(format!("Unknown format for path {path}")).into(),
            );
        } else {
            Format::Default
        };
        Ok(format)
    }

    type Error = anyhow::Error;
}

pub fn render_values(
    options: &Vec<JsonValue>,
    sql_param_gen: &mut SqlParam,
) -> Result<(String, Vec<JsonValue>)> {
    let mut sql_params = vec![];
    let mut values = vec![];
    let mut is_string_list = false;
    for (i, option) in options.iter().enumerate() {
        match option {
            JsonValue::String(str_opt) => {
                if i == 0 {
                    is_string_list = true;
                } else if !is_string_list {
                    return Err(RelatableError::InputError(format!(
                        "{:?} contains both text and numeric types.",
                        options
                    ))
                    .into());
                }
                sql_params.push(sql_param_gen.next());
                let value = unquote(str_opt).unwrap_or(str_opt.clone());
                values.push(format!("{value}").into())
            }
            JsonValue::Number(_) => {
                if i == 0 {
                    is_string_list = false;
                } else if is_string_list {
                    return Err(RelatableError::InputError(format!(
                        "{:?} contains both text and numeric types.",
                        options
                    ))
                    .into());
                }
                sql_params.push(sql_param_gen.next());
                values.push(option.clone())
            }
            _ => {
                return Err(RelatableError::InputError(format!(
                    "{:?} is not an array of strings or numbers.",
                    options
                ))
                .into())
            }
        };
    }
    Ok((format!("({})", sql_params.join(", ")), values))
}

pub async fn joined_query(
    rltbl: &Relatable,
    tableset_name: &str,
    select: &Select,
) -> Result<Select> {
    let tables = select.get_tables();
    if tables.len() == 1 {
        return Ok(select.clone());
    }

    let tables: Vec<JsonValue> = tables.into_iter().map(|x| json!(x)).collect();
    let mut sql_param = sql::SqlParam::new(&rltbl.connection.kind());
    let (value_string, value_list) = render_values(&tables, &mut sql_param).unwrap();

    let sql = format!(
        r#"WITH RECURSIVE ancestors(_order, left_table, left_column, right_table, right_column) AS (
      SELECT _order, left_table, left_column, right_table, right_column
      FROM tableset
      WHERE right_table IN {value_string}
      UNION
      SELECT t._order, t.left_table, t.left_column, t.right_table, t.right_column
      FROM ancestors AS a
      JOIN tableset AS t ON a.left_table = t.right_table
      WHERE t.tableset = '{tableset_name}'
    )
    SELECT *
    FROM ancestors
    WHERE _order >= (SELECT MIN(_order) FROM ancestors WHERE left_table IN {value_string})
      AND _order <= (SELECT MAX(_order) FROM ancestors WHERE right_table IN {value_string})
    ORDER BY _order"#
    );
    tracing::info!("SQL {sql}");
    let mut three_value_lists = value_list.clone();
    three_value_lists.extend(value_list.clone());
    three_value_lists.extend(value_list.clone());
    let params = json!(three_value_lists);
    tracing::info!("PARAMS {params:?}");
    let json_rows = rltbl.connection.query(&sql, Some(&params)).await?;
    tracing::info!(
        "TABLESET {} {json_rows:?}",
        select.to_url("", &Format::Default)?
    );
    println!(
        "TABLESET {} {json_rows:?}",
        select.to_url("", &Format::Default)?
    );
    if json_rows.len() == 0 {
        return Err(RelatableError::ConfigError(format!("empty tableset")).into());
    }

    let limit = select.limit;
    let mut inner = select.clone();
    inner.select = vec![];
    let table_name = inner.table_name.clone();

    let pkey = "_id".to_string();
    inner.select_table_column(&table_name, &pkey);

    // Find the primary key for this table.
    // let mut pkey = String::new();
    // for json_row in json_rows.clone() {
    //     if table_name == json_row.get_string("left_table").unwrap() {
    //         pkey = json_row.get_string("left_column").unwrap();
    //         inner.select_table_column(&table_name, &pkey);
    //         // println!("FOUND PKEY in {json_row:?}");
    //     }
    // }
    // if table_name == json_rows.last().unwrap().get_string("right_table").unwrap() {
    // }
    //     inner.order_by(&pkey);
    // } else {
    //     inner.limit = 0;
    // }
    inner.order_by = vec![];
    inner.limit = 0;
    let json_row = json_rows.first().unwrap();
    inner.table_name = json_row.get_string("left_table").unwrap();
    let mut joined = HashSet::new();
    for json_row in json_rows.iter() {
        let left_table = json_row.get_string("left_table").unwrap();
        let right_table = json_row.get_string("right_table").unwrap();
        if &left_table == "" || &right_table == "" {
            continue;
        }
        if joined.contains(&right_table) {
            continue;
        }
        joined.insert(right_table.clone());
        inner.left_join(
            &left_table,
            &json_row.get_string("left_column").unwrap(),
            &right_table,
            &json_row.get_string("right_column").unwrap(),
        );
    }
    let (sql, params) = inner.to_sql(&rltbl.connection.kind()).unwrap();
    tracing::warn!("SQL {sql} PARAMS {params:?}");
    Ok(Select {
        table_name,
        filters: vec![Filter::InSubquery {
            table: String::new(),
            column: pkey.clone(),
            subquery: inner.clone(),
        }],
        limit,
        ..Default::default()
    })
}

// Tests

#[cfg(test)]
mod tests {
    use crate::sql::{is_clause, is_not_clause, CachingStrategy};
    use async_std::task::block_on;
    use pretty_assertions::assert_eq;
    use serde_json::from_value;

    use super::*;

    #[test]
    fn test_select_from_path_and_query() {
        let rltbl = block_on(Relatable::build_demo(
            Some("build/test_select_from_path_and_query.db"),
            &true,
            0,
            &CachingStrategy::Trigger,
        ))
        .unwrap();
        let sql_param = SqlParam::new(&rltbl.connection.kind()).next();
        let base = "http://example.com";
        let empty: Vec<JsonValue> = vec![];

        // A basic URL
        let url = "http://example.com/penguin";
        let query_params = from_value(json!({})).unwrap();
        let select = block_on(Select::from_path_and_query(
            "penguin",
            &query_params,
            &rltbl,
        ));
        assert_eq!(url, select.to_url(&base, &Format::Default).unwrap());
        let (sql, params) = select.to_sql(&rltbl.connection.kind()).unwrap();
        assert_eq!(
            sql,
            r#"SELECT *
FROM "penguin"
ORDER BY "penguin"._order ASC
LIMIT 100"#
        );
        assert_eq!(params, empty);
        let (sql, params) = select.to_sql_count(&rltbl.connection.kind()).unwrap();
        assert_eq!(
            sql,
            r#"SELECT COUNT(1) AS "count"
FROM "penguin""#
        );
        assert_eq!(params, empty);

        // A URL with a filter on a numeric column:
        let url = "http://example.com/penguin.json?sample_number=eq.5&limit=1&offset=2";
        let query_params = from_value(json!({
           "sample_number": "eq.5",
           "limit": "1",
           "offset": "2",
        }))
        .unwrap();
        let select = block_on(Select::from_path_and_query(
            "penguin",
            &query_params,
            &rltbl,
        ));
        assert_eq!(url, select.to_url(&base, &Format::Json).unwrap());
        let (sql, params) = select.to_sql(&rltbl.connection.kind()).unwrap();
        assert_eq!(
            sql,
            format!(
                r#"SELECT *
FROM "penguin"
WHERE "sample_number" = {sql_param}
ORDER BY "penguin"._order ASC
LIMIT 1
OFFSET 2"#
            )
        );
        assert_eq!(params, vec![json!(5)]);
        let (sql, params) = select.to_sql_count(&rltbl.connection.kind()).unwrap();
        assert_eq!(
            sql,
            format!(
                r#"SELECT COUNT(1) AS "count"
FROM "penguin"
WHERE "sample_number" = {sql_param}"#
            )
        );
        assert_eq!(params, vec![json!(5)]);

        // A URL with a filter on a string column and a value with a space
        let url = "http://example.com/penguin?penguin.study_name=eq.FAKE 123&limit=1";
        let query_params = from_value(json!({
           "penguin.study_name": "eq.FAKE 123",
           "limit": "1",
        }))
        .unwrap();
        let select = block_on(Select::from_path_and_query(
            "penguin",
            &query_params,
            &rltbl,
        ));
        assert_eq!(url, select.to_url(&base, &Format::Default).unwrap());
        let (sql, params) = select.to_sql(&rltbl.connection.kind()).unwrap();
        assert_eq!(
            sql,
            format!(
                r#"SELECT *
FROM "penguin"
WHERE "penguin"."study_name" = {sql_param}
ORDER BY "penguin"._order ASC
LIMIT 1"#
            )
        );
        assert_eq!(params, vec![json!("FAKE 123")]);

        let (sql, params) = select.to_sql_count(&rltbl.connection.kind()).unwrap();
        assert_eq!(
            sql,
            format!(
                r#"SELECT COUNT(1) AS "count"
FROM "penguin"
WHERE "penguin"."study_name" = {sql_param}"#
            )
        );
        assert_eq!(params, vec![json!("FAKE 123")]);

        // A URL with an IS NULL filter
        let url = "http://example.com/penguin?penguin.study_name=is.null&limit=1";
        let query_params = from_value(json!({
           "penguin.study_name": "is.null",
           "limit": "1",
        }))
        .unwrap();
        let select = block_on(Select::from_path_and_query(
            "penguin",
            &query_params,
            &rltbl,
        ));
        assert_eq!(url, select.to_url(&base, &Format::Default).unwrap());

        let (sql, params) = select.to_sql(&rltbl.connection.kind()).unwrap();
        assert_eq!(
            sql,
            format!(
                r#"SELECT *
FROM "penguin"
WHERE "penguin"."study_name" {is_clause} {sql_param}
ORDER BY "penguin"._order ASC
LIMIT 1"#,
                is_clause = is_clause(&rltbl.connection.kind()),
            )
        );
        assert_eq!(params, vec![JsonValue::Null]);
        let (sql, params) = select.to_sql_count(&rltbl.connection.kind()).unwrap();
        assert_eq!(
            sql,
            format!(
                r#"SELECT COUNT(1) AS "count"
FROM "penguin"
WHERE "penguin"."study_name" {is_clause} {sql_param}"#,
                is_clause = is_clause(&rltbl.connection.kind()),
            )
        );
        assert_eq!(params, vec![JsonValue::Null]);

        // A URL with an IS NOT NULL filter
        let url = "http://example.com/penguin?penguin.study_name=is_not.null&limit=1";
        let query_params = from_value(json!({
           "penguin.study_name": "is_not.null",
           "limit": "1",
        }))
        .unwrap();
        let select = block_on(Select::from_path_and_query(
            "penguin",
            &query_params,
            &rltbl,
        ));
        assert_eq!(url, select.to_url(&base, &Format::Default).unwrap());

        let (sql, params) = select.to_sql(&rltbl.connection.kind()).unwrap();
        assert_eq!(
            sql,
            format!(
                r#"SELECT *
FROM "penguin"
WHERE "penguin"."study_name" {is_not_clause} {sql_param}
ORDER BY "penguin"._order ASC
LIMIT 1"#,
                is_not_clause = is_not_clause(&rltbl.connection.kind()),
            )
        );
        assert_eq!(params, vec![JsonValue::Null]);
        let (sql, params) = select.to_sql_count(&rltbl.connection.kind()).unwrap();
        assert_eq!(
            sql,
            format!(
                r#"SELECT COUNT(1) AS "count"
FROM "penguin"
WHERE "penguin"."study_name" {is_not_clause} {sql_param}"#,
                is_not_clause = is_not_clause(&rltbl.connection.kind()),
            )
        );
        assert_eq!(params, vec![JsonValue::Null]);

        // A URL with an IN filter
        let mut sql_param_gen = SqlParam::new(&rltbl.connection.kind());
        let sql_param_1 = sql_param_gen.next();
        let sql_param_2 = sql_param_gen.next();
        let url = "http://example.com/penguin?penguin.sample_number=in.(123,345)&limit=1";
        let query_params = from_value(json!({
           "penguin.sample_number": "in.(123,345)",
           "limit": "1",
        }))
        .unwrap();
        let select = block_on(Select::from_path_and_query(
            "penguin",
            &query_params,
            &rltbl,
        ));
        assert_eq!(url, select.to_url(&base, &Format::Default).unwrap());

        let (sql, params) = select.to_sql(&rltbl.connection.kind()).unwrap();
        assert_eq!(
            sql,
            format!(
                r#"SELECT *
FROM "penguin"
WHERE "penguin"."sample_number" IN ({sql_param_1}, {sql_param_2})
ORDER BY "penguin"._order ASC
LIMIT 1"#
            )
        );
        assert_eq!(params, vec![json!(123), json!(345)]);
        let (sql, params) = select.to_sql_count(&rltbl.connection.kind()).unwrap();
        assert_eq!(
            sql,
            format!(
                r#"SELECT COUNT(1) AS "count"
FROM "penguin"
WHERE "penguin"."sample_number" IN ({sql_param_1}, {sql_param_2})"#
            )
        );
        assert_eq!(params, vec![json!(123), json!(345)]);

        // A URL with a NOT IN filter
        let mut sql_param_gen = SqlParam::new(&rltbl.connection.kind());
        let sql_param_1 = sql_param_gen.next();
        let sql_param_2 = sql_param_gen.next();
        let url = "http://example.com/penguin?penguin.sample_number=not_in.(123,345)&limit=1";
        let query_params = from_value(json!({
           "penguin.sample_number": "not_in.(123,345)",
           "limit": "1",
        }))
        .unwrap();
        let select = block_on(Select::from_path_and_query(
            "penguin",
            &query_params,
            &rltbl,
        ));
        assert_eq!(url, select.to_url(&base, &Format::Default).unwrap());

        let (sql, params) = select.to_sql(&rltbl.connection.kind()).unwrap();
        assert_eq!(
            sql,
            format!(
                r#"SELECT *
FROM "penguin"
WHERE "penguin"."sample_number" NOT IN ({sql_param_1}, {sql_param_2})
ORDER BY "penguin"._order ASC
LIMIT 1"#
            )
        );
        assert_eq!(params, vec![json!(123), json!(345)]);
        let (sql, params) = select.to_sql_count(&rltbl.connection.kind()).unwrap();
        assert_eq!(
            sql,
            format!(
                r#"SELECT COUNT(1) AS "count"
FROM "penguin"
WHERE "penguin"."sample_number" NOT IN ({sql_param_1}, {sql_param_2})"#
            )
        );
        assert_eq!(params, vec![json!(123), json!(345)]);

        // A URL with a filter on a string column and a value that looks like a number (eq):
        let url = "http://example.com/penguin?penguin.study_name=eq.123&limit=1";
        let query_params = from_value(json!({
           "penguin.study_name": "eq.123",
           "limit": "1",
        }))
        .unwrap();
        let select = block_on(Select::from_path_and_query(
            "penguin",
            &query_params,
            &rltbl,
        ));
        assert_eq!(url, select.to_url(&base, &Format::Default).unwrap());

        let (sql, params) = select.to_sql(&rltbl.connection.kind()).unwrap();
        assert_eq!(
            sql,
            format!(
                r#"SELECT *
FROM "penguin"
WHERE "penguin"."study_name" = {sql_param}
ORDER BY "penguin"._order ASC
LIMIT 1"#
            )
        );
        assert_eq!(params, vec![json!("123")]);
        let (sql, params) = select.to_sql_count(&rltbl.connection.kind()).unwrap();
        assert_eq!(
            sql,
            format!(
                r#"SELECT COUNT(1) AS "count"
FROM "penguin"
WHERE "penguin"."study_name" = {sql_param}"#
            )
        );
        assert_eq!(params, vec![json!("123")]);

        // A URL with a filter on a string column and a value that looks like a number (not_eq):
        let url = "http://example.com/penguin?penguin.study_name=not_eq.123&limit=1";
        let query_params = from_value(json!({
           "penguin.study_name": "not_eq.123",
           "limit": "1",
        }))
        .unwrap();
        let select = block_on(Select::from_path_and_query(
            "penguin",
            &query_params,
            &rltbl,
        ));
        assert_eq!(url, select.to_url(&base, &Format::Default).unwrap());

        let (sql, params) = select.to_sql(&rltbl.connection.kind()).unwrap();
        assert_eq!(
            sql,
            format!(
                r#"SELECT *
FROM "penguin"
WHERE "penguin"."study_name" <> {sql_param}
ORDER BY "penguin"._order ASC
LIMIT 1"#
            )
        );
        assert_eq!(params, vec![json!("123")]);
        let (sql, params) = select.to_sql_count(&rltbl.connection.kind()).unwrap();
        assert_eq!(
            sql,
            format!(
                r#"SELECT COUNT(1) AS "count"
FROM "penguin"
WHERE "penguin"."study_name" <> {sql_param}"#
            )
        );
        assert_eq!(params, vec![json!("123")]);

        // A URL with a filter on a string column and a value that looks like a number (like):
        let url = "http://example.com/penguin?penguin.study_name=like.123&limit=1";
        let query_params = from_value(json!({
           "penguin.study_name": "like.123",
           "limit": "1",
        }))
        .unwrap();
        let select = block_on(Select::from_path_and_query(
            "penguin",
            &query_params,
            &rltbl,
        ));
        assert_eq!(url, select.to_url(&base, &Format::Default).unwrap());

        let (sql, params) = select.to_sql(&rltbl.connection.kind()).unwrap();
        assert_eq!(
            sql,
            format!(
                r#"SELECT *
FROM "penguin"
WHERE "penguin"."study_name" LIKE {sql_param}
ORDER BY "penguin"._order ASC
LIMIT 1"#
            )
        );
        assert_eq!(params, vec![json!("123")]);
        let (sql, params) = select.to_sql_count(&rltbl.connection.kind()).unwrap();
        assert_eq!(
            sql,
            format!(
                r#"SELECT COUNT(1) AS "count"
FROM "penguin"
WHERE "penguin"."study_name" LIKE {sql_param}"#
            )
        );
        assert_eq!(params, vec![json!("123")]);

        // A URL with a filter on a string column and a value that looks like a number (gt):
        let url = "http://example.com/penguin?penguin.study_name=gt.123&limit=1";
        let query_params = from_value(json!({
           "penguin.study_name": "gt.123",
           "limit": "1",
        }))
        .unwrap();
        let select = block_on(Select::from_path_and_query(
            "penguin",
            &query_params,
            &rltbl,
        ));
        assert_eq!(url, select.to_url(&base, &Format::Default).unwrap());

        let (sql, params) = select.to_sql(&rltbl.connection.kind()).unwrap();
        assert_eq!(
            sql,
            format!(
                r#"SELECT *
FROM "penguin"
WHERE "penguin"."study_name" > {sql_param}
ORDER BY "penguin"._order ASC
LIMIT 1"#
            )
        );
        assert_eq!(params, vec![json!("123")]);
        let (sql, params) = select.to_sql_count(&rltbl.connection.kind()).unwrap();
        assert_eq!(
            sql,
            format!(
                r#"SELECT COUNT(1) AS "count"
FROM "penguin"
WHERE "penguin"."study_name" > {sql_param}"#
            )
        );
        assert_eq!(params, vec![json!("123")]);

        // A URL with a filter on a string column and a value that looks like a number (gte):
        let url = "http://example.com/penguin?penguin.study_name=gte.123&limit=1";
        let query_params = from_value(json!({
           "penguin.study_name": "gte.123",
           "limit": "1",
        }))
        .unwrap();
        let select = block_on(Select::from_path_and_query(
            "penguin",
            &query_params,
            &rltbl,
        ));
        assert_eq!(url, select.to_url(&base, &Format::Default).unwrap());

        let (sql, params) = select.to_sql(&rltbl.connection.kind()).unwrap();
        assert_eq!(
            sql,
            format!(
                r#"SELECT *
FROM "penguin"
WHERE "penguin"."study_name" >= {sql_param}
ORDER BY "penguin"._order ASC
LIMIT 1"#
            )
        );
        assert_eq!(params, vec![json!("123")]);
        let (sql, params) = select.to_sql_count(&rltbl.connection.kind()).unwrap();
        assert_eq!(
            sql,
            format!(
                r#"SELECT COUNT(1) AS "count"
FROM "penguin"
WHERE "penguin"."study_name" >= {sql_param}"#
            )
        );
        assert_eq!(params, vec![json!("123")]);

        // A URL with a filter on a string column and a value that looks like a number (lt):
        let url = "http://example.com/penguin?penguin.study_name=lt.123&limit=1";
        let query_params = from_value(json!({
           "penguin.study_name": "lt.123",
           "limit": "1",
        }))
        .unwrap();
        let select = block_on(Select::from_path_and_query(
            "penguin",
            &query_params,
            &rltbl,
        ));
        assert_eq!(url, select.to_url(&base, &Format::Default).unwrap());

        let (sql, params) = select.to_sql(&rltbl.connection.kind()).unwrap();
        assert_eq!(
            sql,
            format!(
                r#"SELECT *
FROM "penguin"
WHERE "penguin"."study_name" < {sql_param}
ORDER BY "penguin"._order ASC
LIMIT 1"#
            )
        );
        assert_eq!(params, vec![json!("123")]);
        let (sql, params) = select.to_sql_count(&rltbl.connection.kind()).unwrap();
        assert_eq!(
            sql,
            format!(
                r#"SELECT COUNT(1) AS "count"
FROM "penguin"
WHERE "penguin"."study_name" < {sql_param}"#
            )
        );
        assert_eq!(params, vec![json!("123")]);

        // A URL with a filter on a string column and a value that looks like a number (gte):
        let url = "http://example.com/penguin?penguin.study_name=lte.123&limit=1";
        let query_params = from_value(json!({
           "penguin.study_name": "lte.123",
           "limit": "1",
        }))
        .unwrap();
        let select = block_on(Select::from_path_and_query(
            "penguin",
            &query_params,
            &rltbl,
        ));
        assert_eq!(url, select.to_url(&base, &Format::Default).unwrap());

        let (sql, params) = select.to_sql(&rltbl.connection.kind()).unwrap();
        assert_eq!(
            sql,
            format!(
                r#"SELECT *
FROM "penguin"
WHERE "penguin"."study_name" <= {sql_param}
ORDER BY "penguin"._order ASC
LIMIT 1"#
            )
        );
        assert_eq!(params, vec![json!("123")]);
        let (sql, params) = select.to_sql_count(&rltbl.connection.kind()).unwrap();
        assert_eq!(
            sql,
            format!(
                r#"SELECT COUNT(1) AS "count"
FROM "penguin"
WHERE "penguin"."study_name" <= {sql_param}"#
            )
        );
        assert_eq!(params, vec![json!("123")]);

        // A URL with a filter on a string column and a value that looks like a number (is):
        let url = "http://example.com/penguin?penguin.study_name=is.123&limit=1";
        let query_params = from_value(json!({
           "penguin.study_name": "is.123",
           "limit": "1",
        }))
        .unwrap();
        let select = block_on(Select::from_path_and_query(
            "penguin",
            &query_params,
            &rltbl,
        ));
        assert_eq!(url, select.to_url(&base, &Format::Default).unwrap());

        let (sql, params) = select.to_sql(&rltbl.connection.kind()).unwrap();
        assert_eq!(
            sql,
            format!(
                r#"SELECT *
FROM "penguin"
WHERE "penguin"."study_name" {is_clause} {sql_param}
ORDER BY "penguin"._order ASC
LIMIT 1"#,
                is_clause = is_clause(&rltbl.connection.kind()),
            )
        );
        assert_eq!(params, vec![json!("123")]);
        let (sql, params) = select.to_sql_count(&rltbl.connection.kind()).unwrap();
        assert_eq!(
            sql,
            format!(
                r#"SELECT COUNT(1) AS "count"
FROM "penguin"
WHERE "penguin"."study_name" {is_clause} {sql_param}"#,
                is_clause = is_clause(&rltbl.connection.kind()),
            )
        );
        assert_eq!(params, vec![json!("123")]);

        // A URL with a filter on a string column and a value that looks like a number (is_not):
        let url = "http://example.com/penguin?penguin.study_name=is_not.123&limit=1";
        let query_params = from_value(json!({
           "penguin.study_name": "is_not.123",
           "limit": "1",
        }))
        .unwrap();
        let select = block_on(Select::from_path_and_query(
            "penguin",
            &query_params,
            &rltbl,
        ));
        assert_eq!(url, select.to_url(&base, &Format::Default).unwrap());

        let (sql, params) = select.to_sql(&rltbl.connection.kind()).unwrap();
        assert_eq!(
            sql,
            format!(
                r#"SELECT *
FROM "penguin"
WHERE "penguin"."study_name" {is_not_clause} {sql_param}
ORDER BY "penguin"._order ASC
LIMIT 1"#,
                is_not_clause = is_not_clause(&rltbl.connection.kind()),
            )
        );
        assert_eq!(params, vec![json!("123")]);
        let (sql, params) = select.to_sql_count(&rltbl.connection.kind()).unwrap();
        assert_eq!(
            sql,
            format!(
                r#"SELECT COUNT(1) AS "count"
FROM "penguin"
WHERE "penguin"."study_name" {is_not_clause} {sql_param}"#,
                is_not_clause = is_not_clause(&rltbl.connection.kind()),
            )
        );
        assert_eq!(params, vec![json!("123")]);

        // A URL with a filter on a string column and a value that looks like a number (in):
        let mut sql_param_gen = SqlParam::new(&rltbl.connection.kind());
        let sql_param_1 = sql_param_gen.next();
        let sql_param_2 = sql_param_gen.next();
        let url = "http://example.com/penguin?penguin.study_name=in.(123,345)&limit=1";
        let query_params = from_value(json!({
           "penguin.study_name": "in.(123,345)",
           "limit": "1",
        }))
        .unwrap();
        let select = block_on(Select::from_path_and_query(
            "penguin",
            &query_params,
            &rltbl,
        ));
        assert_eq!(url, select.to_url(&base, &Format::Default).unwrap());

        let (sql, params) = select.to_sql(&rltbl.connection.kind()).unwrap();
        assert_eq!(
            sql,
            format!(
                r#"SELECT *
FROM "penguin"
WHERE "penguin"."study_name" IN ({sql_param_1}, {sql_param_2})
ORDER BY "penguin"._order ASC
LIMIT 1"#
            )
        );
        assert_eq!(params, vec![json!("123"), json!("345")]);
        let (sql, params) = select.to_sql_count(&rltbl.connection.kind()).unwrap();
        assert_eq!(
            sql,
            format!(
                r#"SELECT COUNT(1) AS "count"
FROM "penguin"
WHERE "penguin"."study_name" IN ({sql_param_1}, {sql_param_2})"#
            )
        );
        assert_eq!(params, vec![json!("123"), json!("345")]);

        // A URL with a filter on a string column and a value that looks like a number (not_in):
        let mut sql_param_gen = SqlParam::new(&rltbl.connection.kind());
        let sql_param_1 = sql_param_gen.next();
        let sql_param_2 = sql_param_gen.next();
        let url = "http://example.com/penguin?penguin.study_name=not_in.(123,345)&limit=1";
        let query_params = from_value(json!({
           "penguin.study_name": "not_in.(123,345)",
           "limit": "1",
        }))
        .unwrap();
        let select = block_on(Select::from_path_and_query(
            "penguin",
            &query_params,
            &rltbl,
        ));
        assert_eq!(url, select.to_url(&base, &Format::Default).unwrap());

        let (sql, params) = select.to_sql(&rltbl.connection.kind()).unwrap();
        assert_eq!(
            sql,
            format!(
                r#"SELECT *
FROM "penguin"
WHERE "penguin"."study_name" NOT IN ({sql_param_1}, {sql_param_2})
ORDER BY "penguin"._order ASC
LIMIT 1"#
            )
        );
        assert_eq!(params, vec![json!("123"), json!("345")]);
        let (sql, params) = select.to_sql_count(&rltbl.connection.kind()).unwrap();
        assert_eq!(
            sql,
            format!(
                r#"SELECT COUNT(1) AS "count"
FROM "penguin"
WHERE "penguin"."study_name" NOT IN ({sql_param_1}, {sql_param_2})"#
            )
        );
        assert_eq!(params, vec![json!("123"), json!("345")]);

        // A URL with a filter on the change ID
        let url = "http://example.com/penguin?_change_id=gt.5";
        let query_params = from_value(json!({
           "_change_id": "gt.5",
        }))
        .unwrap();
        let select = block_on(Select::from_path_and_query(
            "penguin",
            &query_params,
            &rltbl,
        ));
        assert_eq!(url, select.to_url(&base, &Format::Default).unwrap());
        let (sql, params) = select.to_sql(&rltbl.connection.kind()).unwrap();
        assert_eq!(
            sql,
            format!(
                r#"SELECT *
, (SELECT MAX(change_id) FROM history
                    WHERE "table" = {sql_param}
                      AND "row" = "penguin"._id
                   ) AS _change_id
FROM "penguin"
WHERE "_change_id" > {sql_param}
ORDER BY "penguin"._order ASC
LIMIT 100"#
            ),
        );
        assert_eq!(params, vec![json!("penguin"), json!(5)]);
        let (sql, params) = select.to_sql_count(&rltbl.connection.kind()).unwrap();
        assert_eq!(
            sql,
            format!(
                r#"SELECT COUNT(1) AS "count"
FROM "penguin"
WHERE "_change_id" > {sql_param}"#
            ),
        );
        assert_eq!(params, vec![json!(5)]);

        // A URL that includes an expression
        let url = "http://example.com/penguin?select=sample_number,count()";
        let query_params = from_value(json!({
            "select": "sample_number,count()"
        }))
        .unwrap();
        let select = block_on(Select::from_path_and_query(
            "penguin",
            &query_params,
            &rltbl,
        ));
        assert_eq!(url, select.to_url(&base, &Format::Default).unwrap());
        let (sql, params) = select.to_sql(&rltbl.connection.kind()).unwrap();
        assert_eq!(
            sql,
            r#"SELECT
  "sample_number",
  count()
FROM "penguin"
ORDER BY "penguin"._order ASC
LIMIT 100"#
        );
        assert_eq!(params, empty);
        let (sql, params) = select.to_sql_count(&rltbl.connection.kind()).unwrap();
        assert_eq!(
            sql,
            r#"SELECT COUNT(1) AS "count"
FROM "penguin""#
        );
        assert_eq!(params, empty);
    }

    #[test]
    fn test_select_methods() {
        let rltbl = block_on(Relatable::init(
            &true,
            Some("build/test_select_methods.db"),
            &CachingStrategy::Trigger,
        ))
        .unwrap();
        let drop_sql = r#"DROP TABLE IF EXISTS "penguin_test""#;
        let create_sql = r#"CREATE TABLE "penguin_test" (
    _id INTEGER,
    _order INTEGER,
    study_name TEXT,
    sample_number INTEGER,
    species TEXT,
    island TEXT,
    individual_id TEXT,
    culmen_length TEXT,
    body_mass TEXT
)"#;
        block_on(rltbl.connection.query(drop_sql, None)).unwrap();
        block_on(rltbl.connection.query(create_sql, None)).unwrap();
        let empty: Vec<JsonValue> = vec![];

        // select_columns
        let mut select = Select::from("penguin_test");
        select.select_table_columns("penguin_test", &vec!["species", "island"]);
        select.select_columns(&vec!["study_name", "body_mass"]);

        let (sql, params) = select.to_sql(&rltbl.connection.kind()).unwrap();
        assert_eq!(
            sql,
            r#"SELECT
  "penguin_test"."species",
  "penguin_test"."island",
  "study_name",
  "body_mass"
FROM "penguin_test"
ORDER BY "penguin_test"._order ASC
LIMIT 100"#
        );
        assert_eq!(params, empty);
        let (sql, params) = select.to_sql_count(&rltbl.connection.kind()).unwrap();
        assert_eq!(
            sql,
            r#"SELECT COUNT(1) AS "count"
FROM "penguin_test""#
        );
        assert_eq!(params, empty);

        // select_alias
        let mut select = Select::from("penguin_test");
        select.select_alias("penguin_test", "island", "location");

        let (sql, params) = select.to_sql(&rltbl.connection.kind()).unwrap();
        assert_eq!(
            sql,
            r#"SELECT
  "penguin_test"."island" AS "location"
FROM "penguin_test"
ORDER BY "penguin_test"._order ASC
LIMIT 100"#
        );
        assert_eq!(params, empty);

        let (sql, params) = select.to_sql_count(&rltbl.connection.kind()).unwrap();
        assert_eq!(
            sql,
            r#"SELECT COUNT(1) AS "count"
FROM "penguin_test""#
        );
        assert_eq!(params, empty);

        // select_expression
        let mut select = Select::from("penguin_test");
        select.select_expression("CASE WHEN island = 'Biscoe' THEN 'BISCOE' END", "location");

        let (sql, params) = select.to_sql(&rltbl.connection.kind()).unwrap();
        assert_eq!(
            sql,
            r#"SELECT
  CASE WHEN island = 'Biscoe' THEN 'BISCOE' END AS "location"
FROM "penguin_test"
ORDER BY "penguin_test"._order ASC
LIMIT 100"#
        );
        assert_eq!(params, empty);

        let (sql, params) = select.to_sql_count(&rltbl.connection.kind()).unwrap();
        assert_eq!(
            sql,
            r#"SELECT COUNT(1) AS "count"
FROM "penguin_test""#
        );
        assert_eq!(params, empty);

        // select_all
        let mut select = Select::from("penguin_test");
        block_on(select.select_all(&rltbl, "penguin_test")).unwrap();

        let (sql, params) = select.to_sql(&rltbl.connection.kind()).unwrap();
        assert_eq!(
            sql,
            r#"SELECT
  "_id",
  "_order",
  "study_name",
  "sample_number",
  "species",
  "island",
  "individual_id",
  "culmen_length",
  "body_mass"
FROM "penguin_test"
ORDER BY "penguin_test"._order ASC
LIMIT 100"#
        );
        assert_eq!(params, empty);

        let (sql, params) = select.to_sql_count(&rltbl.connection.kind()).unwrap();
        assert_eq!(
            sql,
            r#"SELECT COUNT(1) AS "count"
FROM "penguin_test""#
        );
        assert_eq!(params, empty);

        block_on(rltbl.connection.query(drop_sql, None)).unwrap();
    }

    #[test]
    fn test_subquery() {
        let rltbl = block_on(Relatable::init(
            &true,
            Some("build/test_subquery.db"),
            &CachingStrategy::Trigger,
        ))
        .unwrap();
        let sql_param = SqlParam::new(&rltbl.connection.kind()).next();

        // Subquery select, filtered on a string:
        let mut inner_select = Select::from("penguin").limit(&0);
        inner_select.select_table_column("penguin", "individual_id");
        inner_select.left_join("penguin", "individual_id", "egg", "individual_id");
        inner_select
            .table_eq("penguin", "individual_id", &"N1")
            .unwrap();
        let mut outer_select = Select::from("penguin").limit(&0);
        outer_select.is_in_subquery("individual_id", &inner_select);

        let tables = outer_select.get_tables().into_iter().collect::<Vec<_>>();
        assert_eq!(tables, vec!["egg", "penguin"]);

        let (sql, params) = outer_select.to_sql(&rltbl.connection.kind()).unwrap();
        assert_eq!(
            sql,
            format!(
                r#"SELECT *
FROM "penguin"
WHERE "penguin"."individual_id" IN (
  SELECT
    "penguin"."individual_id"
  FROM "penguin"
  LEFT JOIN "egg" ON "penguin"."individual_id" = "egg"."individual_id"
  WHERE "penguin"."individual_id" = {sql_param}
)
ORDER BY "penguin"._order ASC"#
            )
        );
        assert_eq!(params, vec![json!("N1")]);

        let (sql, params) = outer_select.to_sql_count(&rltbl.connection.kind()).unwrap();
        assert_eq!(
            sql,
            format!(
                r#"SELECT COUNT(1) AS "count"
FROM "penguin"
WHERE "penguin"."individual_id" IN (
  SELECT
    "penguin"."individual_id"
  FROM "penguin"
  LEFT JOIN "egg" ON "penguin"."individual_id" = "egg"."individual_id"
  WHERE "penguin"."individual_id" = {sql_param}
)"#
            )
        );
        assert_eq!(params, vec![json!("N1")]);

        // Subquery select, filtered on an integer:
        let mut inner_select = Select::from("penguin").limit(&0);
        inner_select.select_table_column("penguin", "sample_number");
        inner_select.left_join("penguin", "sample_number", "egg", "sample_number");
        inner_select
            .table_eq("penguin", "sample_number", &27)
            .unwrap();
        let mut outer_select = Select::from("penguin").limit(&0);
        outer_select.is_in_subquery("sample_number", &inner_select);

        let tables = outer_select.get_tables().into_iter().collect::<Vec<_>>();
        assert_eq!(tables, vec!["egg", "penguin"]);

        let (sql, params) = outer_select.to_sql(&rltbl.connection.kind()).unwrap();
        assert_eq!(
            sql,
            format!(
                r#"SELECT *
FROM "penguin"
WHERE "penguin"."sample_number" IN (
  SELECT
    "penguin"."sample_number"
  FROM "penguin"
  LEFT JOIN "egg" ON "penguin"."sample_number" = "egg"."sample_number"
  WHERE "penguin"."sample_number" = {sql_param}
)
ORDER BY "penguin"._order ASC"#
            )
        );
        assert_eq!(params, vec![json!(27)]);

        let (sql, params) = outer_select.to_sql_count(&rltbl.connection.kind()).unwrap();
        assert_eq!(
            sql,
            format!(
                r#"SELECT COUNT(1) AS "count"
FROM "penguin"
WHERE "penguin"."sample_number" IN (
  SELECT
    "penguin"."sample_number"
  FROM "penguin"
  LEFT JOIN "egg" ON "penguin"."sample_number" = "egg"."sample_number"
  WHERE "penguin"."sample_number" = {sql_param}
)"#
            )
        );
        assert_eq!(params, vec![json!(27)]);
    }

    #[test]
    fn test_filters() {
        let rltbl = block_on(Relatable::init(
            &true,
            Some("build/test_filters.db"),
            &CachingStrategy::Trigger,
        ))
        .unwrap();
        let mut sql_param_generator = SqlParam::new(&rltbl.connection.kind());
        let sql_param_1 = sql_param_generator.next();
        let sql_param_2 = sql_param_generator.next();
        let is_for_kind = is_clause(&rltbl.connection.kind());
        let is_not_for_kind = is_not_clause(&rltbl.connection.kind());

        // Test simple string filters
        for (input_symbol, output_symbol) in [
            ("~=", "LIKE"),
            ("=", "="),
            ("!=", "<>"),
            (">", ">"),
            (">=", ">="),
            ("<", "<"),
            ("<=", "<="),
            ("is", &is_for_kind),
            ("is not", &is_not_for_kind),
        ] {
            let select = Select::from("penguin")
                .limit(&0)
                .filters(&vec![format!("study_name {input_symbol} FAKE123")])
                .unwrap();
            let (sql, params) = select.to_sql(&rltbl.connection.kind()).unwrap();
            assert_eq!(
                sql,
                format!(
                    r#"SELECT *
FROM "penguin"
WHERE "study_name" {output_symbol} {sql_param_1}
ORDER BY "penguin"._order ASC"#
                )
            );
            assert_eq!(params, vec![json!("FAKE123")]);

            let (sql, params) = select.to_sql_count(&rltbl.connection.kind()).unwrap();
            assert_eq!(
                sql,
                format!(
                    r#"SELECT COUNT(1) AS "count"
FROM "penguin"
WHERE "study_name" {output_symbol} {sql_param_1}"#
                )
            );
            assert_eq!(params, vec![json!("FAKE123")]);
        }

        // Test simple integer filters
        for (input_symbol, output_symbol) in [
            ("=", "="),
            ("!=", "<>"),
            (">", ">"),
            (">=", ">="),
            ("<", "<"),
            ("<=", "<="),
            ("is", &is_for_kind),
            ("is not", &is_not_for_kind),
        ] {
            let select = Select::from("penguin")
                .limit(&0)
                .filters(&vec![format!("sample_number {input_symbol} 2")])
                .unwrap();
            let (sql, params) = select.to_sql(&rltbl.connection.kind()).unwrap();
            assert_eq!(
                sql,
                format!(
                    r#"SELECT *
FROM "penguin"
WHERE "sample_number" {output_symbol} {sql_param_1}
ORDER BY "penguin"._order ASC"#
                )
            );
            assert_eq!(params, vec![json!(2)]);

            let (sql, params) = select.to_sql_count(&rltbl.connection.kind()).unwrap();
            assert_eq!(
                sql,
                format!(
                    r#"SELECT COUNT(1) AS "count"
FROM "penguin"
WHERE "sample_number" {output_symbol} {sql_param_1}"#
                )
            );
            assert_eq!(params, vec![json!(2)]);
        }

        // Test list string filters
        for (input_symbol, output_symbol) in [("in", "IN"), ("not in", "NOT IN")] {
            let select = Select::from("penguin")
                .limit(&0)
                .filters(&vec![format!(
                    "study_name {input_symbol} (MIKE123, RICK123)"
                )])
                .unwrap();
            let (sql, params) = select.to_sql(&rltbl.connection.kind()).unwrap();
            assert_eq!(
                sql,
                format!(
                    r#"SELECT *
FROM "penguin"
WHERE "study_name" {output_symbol} ({sql_param_1}, {sql_param_2})
ORDER BY "penguin"._order ASC"#
                )
            );
            assert_eq!(params, vec![json!("MIKE123"), json!("RICK123")]);

            let (sql, params) = select.to_sql_count(&rltbl.connection.kind()).unwrap();
            assert_eq!(
                sql,
                format!(
                    r#"SELECT COUNT(1) AS "count"
FROM "penguin"
WHERE "study_name" {output_symbol} ({sql_param_1}, {sql_param_2})"#
                )
            );
            assert_eq!(params, vec![json!("MIKE123"), json!("RICK123")]);
        }

        // Test list integer filters
        for (input_symbol, output_symbol) in [("in", "IN"), ("not in", "NOT IN")] {
            let select = Select::from("penguin")
                .limit(&0)
                .filters(&vec![format!("sample_number {input_symbol} (1, 2)")])
                .unwrap();
            let (sql, params) = select.to_sql(&rltbl.connection.kind()).unwrap();
            assert_eq!(
                sql,
                format!(
                    r#"SELECT *
FROM "penguin"
WHERE "sample_number" {output_symbol} ({sql_param_1}, {sql_param_2})
ORDER BY "penguin"._order ASC"#
                )
            );
            assert_eq!(params, vec![json!(1), json!(2)]);

            let (sql, params) = select.to_sql_count(&rltbl.connection.kind()).unwrap();
            assert_eq!(
                sql,
                format!(
                    r#"SELECT COUNT(1) AS "count"
FROM "penguin"
WHERE "sample_number" {output_symbol} ({sql_param_1}, {sql_param_2})"#
                )
            );
            assert_eq!(params, vec![json!(1), json!(2)]);
        }
    }

    #[test]
    fn test_tablesets() {
        let rltbl = block_on(Relatable::init(
            &true,
            Some("build/test_tablesets.db"),
            &CachingStrategy::None,
        ))
        .unwrap();
        let sql_param = SqlParam::new(&rltbl.connection.kind()).next();
        let base = "http://example.com/combined";
        let empty: Vec<JsonValue> = vec![];

        // Create five tables:
        //   / B \
        // A       B2C - D
        //   \ C /
        let insert_sql = r#"INSERT INTO "table"("table") VALUES
('A'), ('B'), ('C'), ('B2C'), ('D')"#;
        block_on(rltbl.connection.query(insert_sql, None)).unwrap();

        let drop_sql = r#"DROP TABLE IF EXISTS "A""#;
        let create_sql = r#"CREATE TABLE "A" (
    _id INTEGER,
    _order INTEGER,
    "a" TEXT PRIMARY KEY
)"#;
        let insert_sql = r#"INSERT INTO "A" VALUES
(1, 1000, '1'),
(2, 2000, '2'),
(3, 3000, '3')"#;
        block_on(rltbl.connection.query(drop_sql, None)).unwrap();
        block_on(rltbl.connection.query(create_sql, None)).unwrap();
        block_on(rltbl.connection.query(insert_sql, None)).unwrap();

        let drop_sql = r#"DROP TABLE IF EXISTS "B""#;
        let create_sql = r#"CREATE TABLE "B" (
    _id INTEGER,
    _order INTEGER,
    "a" TEXT,
    "b" TEXT PRIMARY KEY
)"#;
        let insert_sql = r#"INSERT INTO "B" VALUES
(1, 1000, '1', 'i'),
(2, 2000, '2', 'ii'),
(3, 3000, '3', 'iii')"#;
        block_on(rltbl.connection.query(drop_sql, None)).unwrap();
        block_on(rltbl.connection.query(create_sql, None)).unwrap();
        block_on(rltbl.connection.query(insert_sql, None)).unwrap();

        let drop_sql = r#"DROP TABLE IF EXISTS "C""#;
        let create_sql = r#"CREATE TABLE "C" (
    _id INTEGER,
    _order INTEGER,
    "a" TEXT,
    "c" TEXT PRIMARY KEY
)"#;
        let insert_sql = r#"INSERT INTO "C" VALUES
(1, 1000, '1', 'x'),
(2, 2000, '2', 'y'),
(3, 3000, '3', 'z')"#;
        block_on(rltbl.connection.query(drop_sql, None)).unwrap();
        block_on(rltbl.connection.query(create_sql, None)).unwrap();
        block_on(rltbl.connection.query(insert_sql, None)).unwrap();

        let drop_sql = r#"DROP TABLE IF EXISTS "B2C""#;
        let create_sql = r#"CREATE TABLE "B2C" (
    _id INTEGER,
    _order INTEGER,
    "b" TEXT,
    "c" TEXT
)"#;
        let insert_sql = r#"INSERT INTO "B2C" VALUES
(1, 1000, 'i', 'x'),
(2, 2000, 'ii', 'y'),
(3, 3000, 'iii', 'z')"#;
        block_on(rltbl.connection.query(drop_sql, None)).unwrap();
        block_on(rltbl.connection.query(create_sql, None)).unwrap();
        block_on(rltbl.connection.query(insert_sql, None)).unwrap();

        let drop_sql = r#"DROP TABLE IF EXISTS "D""#;
        let create_sql = r#"CREATE TABLE "D" (
    _id INTEGER,
    _order INTEGER,
    "b" TEXT,
    "d" TEXT PRIMARY KEY
)"#;
        let insert_sql = r#"INSERT INTO "D" VALUES
(1, 1000, 'i', 'a'),
(2, 2000, 'ii', 'b'),
(3, 3000, 'iii', 'c')"#;
        block_on(rltbl.connection.query(drop_sql, None)).unwrap();
        block_on(rltbl.connection.query(create_sql, None)).unwrap();
        block_on(rltbl.connection.query(insert_sql, None)).unwrap();

        // Create the tablset table.
        let drop_sql = r#"DROP TABLE IF EXISTS "tableset""#;
        let create_sql = r#"CREATE TABLE tableset (
              _id INTEGER PRIMARY KEY AUTOINCREMENT,
              _order INTEGER UNIQUE,
              tableset TEXT,
              left_table TEXT,
              left_column TEXT,
              right_table TEXT,
              right_column TEXT
            )"#;
        let insert_sql = r#"INSERT INTO "tableset" VALUES
              (1, 1000, 'combined', NULL, NULL, 'A', 'a'),
              (2, 2000, 'combined', 'A', 'a', 'B', 'a'),
              (3, 3000, 'combined', 'A', 'a', 'C', 'a'),
              (4, 4000, 'combined', 'B', 'b', 'B2C', 'b'),
              (5, 5000, 'combined', 'C', 'c', 'B2C', 'c'),
              (7, 7000, 'combined', 'B', 'b', 'D', 'b')
            "#;
        block_on(rltbl.connection.query(drop_sql, None)).unwrap();
        block_on(rltbl.connection.query(create_sql, None)).unwrap();
        block_on(rltbl.connection.query(insert_sql, None)).unwrap();

        // Just query for the B table.
        let url = "http://example.com/combined/B";
        let query_params = from_value(json!({})).unwrap();
        let inner = Select::from_path_and_query("B", &query_params);
        let select = block_on(joined_query(&rltbl, "combined", &inner)).unwrap();
        assert_eq!(url, select.to_url(&base, &Format::Default).unwrap());
        let (sql, params) = select.to_sql(&rltbl.connection.kind()).unwrap();
        assert_eq!(
            sql,
            r#"SELECT *
FROM "B"
ORDER BY "B"._order ASC
LIMIT 100"#
        );
        assert_eq!(params, empty);
        let (sql, params) = select.to_sql_count(&rltbl.connection.kind()).unwrap();
        block_on(rltbl.connection.query(&sql, Some(&json!(params)))).unwrap();
        assert_eq!(
            sql,
            r#"SELECT COUNT(1) AS "count"
FROM "B""#
        );
        assert_eq!(params, empty);
        block_on(rltbl.connection.query(&sql, Some(&json!(params)))).unwrap();

        // Filter the B table by one of its own columns.
        let url = "http://example.com/combined/B?B.b=eq.i";
        let query_params = from_value(json!({"B.b": "eq.i"})).unwrap();
        let inner = Select::from_path_and_query("B", &query_params);
        let select = block_on(joined_query(&rltbl, "combined", &inner)).unwrap();
        assert_eq!(url, select.to_url(&base, &Format::Default).unwrap());
        let (sql, params) = select.to_sql(&rltbl.connection.kind()).unwrap();
        assert_eq!(
            sql,
            r#"SELECT *
FROM "B"
WHERE "B"."b" = ?
ORDER BY "B"._order ASC
LIMIT 100"#
        );
        assert_eq!(params, vec![json!("i")]);
        block_on(rltbl.connection.query(&sql, Some(&json!(params)))).unwrap();
        let (sql, params) = select.to_sql_count(&rltbl.connection.kind()).unwrap();
        assert_eq!(
            sql,
            r#"SELECT COUNT(1) AS "count"
FROM "B"
WHERE "B"."b" = ?"#
        );
        assert_eq!(params, vec![json!("i")]);
        block_on(rltbl.connection.query(&sql, Some(&json!(params)))).unwrap();

        // Filter the A table by one of the columns from B.
        let url = "http://example.com/combined/A?B.b=eq.i";
        let query_params = from_value(json!({"B.b": "eq.i"})).unwrap();
        let inner = Select::from_path_and_query("A", &query_params);
        let select = block_on(joined_query(&rltbl, "combined", &inner)).unwrap();
        assert_eq!(url, inner.to_url(&base, &Format::Default).unwrap());
        let (sql, params) = select.to_sql(&rltbl.connection.kind()).unwrap();
        assert_eq!(
            sql,
            format!(
                r#"SELECT *
FROM "A"
WHERE "_id" IN (
  SELECT
    "A"."_id"
  FROM "A"
  LEFT JOIN "B" ON "A"."a" = "B"."a"
  WHERE "B"."b" = {sql_param}
)
ORDER BY "A"._order ASC
LIMIT 100"#
            )
        );
        assert_eq!(params, vec![json!("i")]);
        block_on(rltbl.connection.query(&sql, Some(&json!(params)))).unwrap();
        let (sql, params) = select.to_sql_count(&rltbl.connection.kind()).unwrap();
        assert_eq!(
            sql,
            format!(
                r#"SELECT COUNT(1) AS "count"
FROM "A"
WHERE "_id" IN (
  SELECT
    "A"."_id"
  FROM "A"
  LEFT JOIN "B" ON "A"."a" = "B"."a"
  WHERE "B"."b" = {sql_param}
)"#
            )
        );
        assert_eq!(params, vec![json!("i")]);
        block_on(rltbl.connection.query(&sql, Some(&json!(params)))).unwrap();

        // Filter the B2C table by one of the columns from B.
        let url = "http://example.com/combined/B2C?B.b=eq.i";
        let query_params = from_value(json!({"B.b": "eq.i"})).unwrap();
        let inner = Select::from_path_and_query("B2C", &query_params);
        let select = block_on(joined_query(&rltbl, "combined", &inner)).unwrap();
        assert_eq!(url, inner.to_url(&base, &Format::Default).unwrap());
        let (sql, params) = select.to_sql(&rltbl.connection.kind()).unwrap();
        assert_eq!(
            sql,
            format!(
                r#"SELECT *
FROM "B2C"
WHERE "_id" IN (
  SELECT
    "B2C"."_id"
  FROM "B"
  LEFT JOIN "B2C" ON "B"."b" = "B2C"."b"
  WHERE "B"."b" = {sql_param}
)
ORDER BY "B2C"._order ASC
LIMIT 100"#
            )
        );
        assert_eq!(params, vec![json!("i")]);
        block_on(rltbl.connection.query(&sql, Some(&json!(params)))).unwrap();
        let (sql, params) = select.to_sql_count(&rltbl.connection.kind()).unwrap();
        assert_eq!(
            sql,
            format!(
                r#"SELECT COUNT(1) AS "count"
FROM "B2C"
WHERE "_id" IN (
  SELECT
    "B2C"."_id"
  FROM "B"
  LEFT JOIN "B2C" ON "B"."b" = "B2C"."b"
  WHERE "B"."b" = {sql_param}
)"#
            )
        );
        assert_eq!(params, vec![json!("i")]);
        block_on(rltbl.connection.query(&sql, Some(&json!(params)))).unwrap();

        // Filter the D table by one of the columns from B.
        let url = "http://example.com/combined/D?B.b=eq.i";
        let query_params = from_value(json!({"B.b": "eq.i"})).unwrap();
        let inner = Select::from_path_and_query("D", &query_params);
        let select = block_on(joined_query(&rltbl, "combined", &inner)).unwrap();
        assert_eq!(url, inner.to_url(&base, &Format::Default).unwrap());
        let (sql, params) = select.to_sql(&rltbl.connection.kind()).unwrap();
        assert_eq!(
            sql,
            format!(
                r#"SELECT *
FROM "D"
WHERE "_id" IN (
  SELECT
    "D"."_id"
  FROM "B"
  LEFT JOIN "D" ON "B"."b" = "D"."b"
  WHERE "B"."b" = {sql_param}
)
ORDER BY "D"._order ASC
LIMIT 100"#
            )
        );
        assert_eq!(params, vec![json!("i")]);
        block_on(rltbl.connection.query(&sql, Some(&json!(params)))).unwrap();
        let (sql, params) = select.to_sql_count(&rltbl.connection.kind()).unwrap();
        assert_eq!(
            sql,
            format!(
                r#"SELECT COUNT(1) AS "count"
FROM "D"
WHERE "_id" IN (
  SELECT
    "D"."_id"
  FROM "B"
  LEFT JOIN "D" ON "B"."b" = "D"."b"
  WHERE "B"."b" = {sql_param}
)"#
            )
        );
        assert_eq!(params, vec![json!("i")]);
        block_on(rltbl.connection.query(&sql, Some(&json!(params)))).unwrap();

        // Filter the C table by one of the columns from B,
        // The result should be 0 rows.
        let url = "http://example.com/combined/C?B.b=eq.i";
        let query_params = from_value(json!({"B.b": "eq.i"})).unwrap();
        let inner = Select::from_path_and_query("C", &query_params);
        let select = block_on(joined_query(&rltbl, "combined", &inner)).unwrap();
        assert_eq!(url, inner.to_url(&base, &Format::Default).unwrap());
        let (sql, params) = select.to_sql(&rltbl.connection.kind()).unwrap();
        assert_eq!(
            sql,
            format!(
                r#"SELECT *
FROM "C"
WHERE "_id" IN (
  SELECT
    "C"."_id"
  FROM "A"
  LEFT JOIN "B" ON "A"."a" = "B"."a"
  LEFT JOIN "C" ON "A"."a" = "C"."a"
  WHERE "B"."b" = {sql_param}
)
ORDER BY "D"._order ASC
LIMIT 100"#
            )
        );
        assert_eq!(params, vec![json!("i")]);
        block_on(rltbl.connection.query(&sql, Some(&json!(params)))).unwrap();
        let (sql, params) = select.to_sql_count(&rltbl.connection.kind()).unwrap();
        assert_eq!(
            sql,
            format!(
                r#"SELECT COUNT(1) AS "count"
FROM "D"
WHERE "_id" IN (
  SELECT
    "D"."_id"
  FROM "B"
  LEFT JOIN "D" ON "B"."b" = "D"."b"
  WHERE "B"."b" = {sql_param}
)"#
            )
        );
        assert_eq!(params, vec![json!("i")]);
        block_on(rltbl.connection.query(&sql, Some(&json!(params)))).unwrap();
    }
}<|MERGE_RESOLUTION|>--- conflicted
+++ resolved
@@ -2,16 +2,11 @@
 //!
 //! This is [relatable](crate) (rltbl::[select](crate::select)).
 
-<<<<<<< HEAD
-use crate::core::{Page, Relatable, RelatableError, Tab, DEFAULT_LIMIT};
-use crate::sql::{self, DbKind, SqlParam};
-=======
 use crate::{
-    core::{Page, Relatable, RelatableError, DEFAULT_LIMIT},
+    core::{Page, Relatable, RelatableError, Tab, DEFAULT_LIMIT},
     sql::{self, DbKind, SqlParam},
     table::Table,
 };
->>>>>>> 1c74c4ca
 use anyhow::Result;
 use enquote::unquote;
 use indexmap::IndexMap;
@@ -3194,7 +3189,7 @@
         // Just query for the B table.
         let url = "http://example.com/combined/B";
         let query_params = from_value(json!({})).unwrap();
-        let inner = Select::from_path_and_query("B", &query_params);
+        let inner = block_on(Select::from_path_and_query("B", &query_params, &rltbl));
         let select = block_on(joined_query(&rltbl, "combined", &inner)).unwrap();
         assert_eq!(url, select.to_url(&base, &Format::Default).unwrap());
         let (sql, params) = select.to_sql(&rltbl.connection.kind()).unwrap();
@@ -3219,7 +3214,8 @@
         // Filter the B table by one of its own columns.
         let url = "http://example.com/combined/B?B.b=eq.i";
         let query_params = from_value(json!({"B.b": "eq.i"})).unwrap();
-        let inner = Select::from_path_and_query("B", &query_params);
+        let inner = block_on(Select::from_path_and_query("B", &query_params, &rltbl));
+
         let select = block_on(joined_query(&rltbl, "combined", &inner)).unwrap();
         assert_eq!(url, select.to_url(&base, &Format::Default).unwrap());
         let (sql, params) = select.to_sql(&rltbl.connection.kind()).unwrap();
@@ -3246,7 +3242,7 @@
         // Filter the A table by one of the columns from B.
         let url = "http://example.com/combined/A?B.b=eq.i";
         let query_params = from_value(json!({"B.b": "eq.i"})).unwrap();
-        let inner = Select::from_path_and_query("A", &query_params);
+        let inner = block_on(Select::from_path_and_query("A", &query_params, &rltbl));
         let select = block_on(joined_query(&rltbl, "combined", &inner)).unwrap();
         assert_eq!(url, inner.to_url(&base, &Format::Default).unwrap());
         let (sql, params) = select.to_sql(&rltbl.connection.kind()).unwrap();
@@ -3289,7 +3285,7 @@
         // Filter the B2C table by one of the columns from B.
         let url = "http://example.com/combined/B2C?B.b=eq.i";
         let query_params = from_value(json!({"B.b": "eq.i"})).unwrap();
-        let inner = Select::from_path_and_query("B2C", &query_params);
+        let inner = block_on(Select::from_path_and_query("B2C", &query_params, &rltbl));
         let select = block_on(joined_query(&rltbl, "combined", &inner)).unwrap();
         assert_eq!(url, inner.to_url(&base, &Format::Default).unwrap());
         let (sql, params) = select.to_sql(&rltbl.connection.kind()).unwrap();
@@ -3332,7 +3328,7 @@
         // Filter the D table by one of the columns from B.
         let url = "http://example.com/combined/D?B.b=eq.i";
         let query_params = from_value(json!({"B.b": "eq.i"})).unwrap();
-        let inner = Select::from_path_and_query("D", &query_params);
+        let inner = block_on(Select::from_path_and_query("D", &query_params, &rltbl));
         let select = block_on(joined_query(&rltbl, "combined", &inner)).unwrap();
         assert_eq!(url, inner.to_url(&base, &Format::Default).unwrap());
         let (sql, params) = select.to_sql(&rltbl.connection.kind()).unwrap();
@@ -3373,48 +3369,11 @@
         block_on(rltbl.connection.query(&sql, Some(&json!(params)))).unwrap();
 
         // Filter the C table by one of the columns from B,
-        // The result should be 0 rows.
-        let url = "http://example.com/combined/C?B.b=eq.i";
+        // This should cause joined_query() to return an error.
+        // let url = "http://example.com/combined/C?B.b=eq.i";
         let query_params = from_value(json!({"B.b": "eq.i"})).unwrap();
-        let inner = Select::from_path_and_query("C", &query_params);
-        let select = block_on(joined_query(&rltbl, "combined", &inner)).unwrap();
-        assert_eq!(url, inner.to_url(&base, &Format::Default).unwrap());
-        let (sql, params) = select.to_sql(&rltbl.connection.kind()).unwrap();
-        assert_eq!(
-            sql,
-            format!(
-                r#"SELECT *
-FROM "C"
-WHERE "_id" IN (
-  SELECT
-    "C"."_id"
-  FROM "A"
-  LEFT JOIN "B" ON "A"."a" = "B"."a"
-  LEFT JOIN "C" ON "A"."a" = "C"."a"
-  WHERE "B"."b" = {sql_param}
-)
-ORDER BY "D"._order ASC
-LIMIT 100"#
-            )
-        );
-        assert_eq!(params, vec![json!("i")]);
-        block_on(rltbl.connection.query(&sql, Some(&json!(params)))).unwrap();
-        let (sql, params) = select.to_sql_count(&rltbl.connection.kind()).unwrap();
-        assert_eq!(
-            sql,
-            format!(
-                r#"SELECT COUNT(1) AS "count"
-FROM "D"
-WHERE "_id" IN (
-  SELECT
-    "D"."_id"
-  FROM "B"
-  LEFT JOIN "D" ON "B"."b" = "D"."b"
-  WHERE "B"."b" = {sql_param}
-)"#
-            )
-        );
-        assert_eq!(params, vec![json!("i")]);
-        block_on(rltbl.connection.query(&sql, Some(&json!(params)))).unwrap();
+        let inner = block_on(Select::from_path_and_query("C", &query_params, &rltbl));
+        let select = block_on(joined_query(&rltbl, "combined", &inner));
+        assert_eq!(select.is_err(), true);
     }
 }