--- conflicted
+++ resolved
@@ -88,19 +88,11 @@
     fn from_str(strategy: &str) -> Result<Self> {
         tracing::trace!("CachingStrategy::from_str({strategy:?})");
         match strategy.to_lowercase().as_str() {
-<<<<<<< HEAD
             "none" => Ok(CachingStrategy::None),
             "truncate_all" => Ok(CachingStrategy::TruncateAll),
             "truncate" => Ok(CachingStrategy::Truncate),
             "trigger" => Ok(CachingStrategy::Trigger),
-            strategy if strategy.starts_with("memory:") => {
-=======
-            "none" => Ok(Self::None),
-            "truncate_all" => Ok(Self::TruncateAll),
-            "truncate" => Ok(Self::Truncate),
-            "trigger" => Ok(Self::Trigger),
             strategy if strategy.starts_with("memory") => {
->>>>>>> d94d7841
                 let elems = strategy.split(":").collect::<Vec<_>>();
                 let cache_size = {
                     if elems.len() < 2 {
@@ -114,12 +106,8 @@
                         }
                     }
                 };
-<<<<<<< HEAD
+                tracing::debug!("Using memory cache with size: {cache_size}");
                 Ok(CachingStrategy::Memory(cache_size))
-=======
-                tracing::debug!("Using memory cache with size: {cache_size}");
-                Ok(Self::Memory(cache_size))
->>>>>>> d94d7841
             }
             _ => {
                 return Err(RelatableError::InputError(format!(
