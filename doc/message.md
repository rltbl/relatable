# Adding and removing messages

**rltbl** can be used to directly add and delete messages to and from the message table. The purpose of a message is to provide information about some problem, or something else of note, about a particular value of a particular column of a particular row in some table. Each message, in addition, must specify a **level**, a **rule**, and the **message** text and is associated with a particular user, which may be specified via the environment variable, `RLTBL_USER`.  Let's begin by adding two messages to the penguin table.

```console tesh-session="message"
$ rltbl -v demo --size 10 --force
Created a demonstration database in ...
$ echo '{"study_name": "FAKE123", "sample_number": "SAMPLE #11", "species": "Pygoscelis adeliae", "island": "Biscoe", "individual_id": "N6A1", "bill_length": 35.4, "body_mass": 2001}' | rltbl --input JSON add row penguin
$ rltbl set value penguin 9 sample_number SAMPLE09
$ rltbl get table penguin
Rows 1-11 of 11
<<<<<<< HEAD
study_name  sample_number  species             island     individual_id  culmen_length  culmen_depth  body_mass
FAKE123     1              Pygoscelis adeliae  Torgersen  N1             44.60          31.10         4093
FAKE123     2              Pygoscelis adeliae  Torgersen  N2             30.50          33.40         3336
FAKE123     3              Pygoscelis adeliae  Torgersen  N3             35.20          22.40         4087
FAKE123     4              Pygoscelis adeliae  Biscoe     N4             34.30          35.80         3469
FAKE123     5              Pygoscelis adeliae  Torgersen  N5             40.60          39.90         2129
FAKE123     6              Pygoscelis adeliae  Biscoe     N6             30.90          22.20         4962
FAKE123     7              Pygoscelis adeliae  Biscoe     N7             38.60          28.50         3607
FAKE123     8              Pygoscelis adeliae  Dream      N8             33.80          39.90         1908
FAKE123     SAMPLE09       Pygoscelis adeliae  Dream      N9             43.70          23.10         3883
FAKE123     10             Pygoscelis adeliae  Torgersen  N10            31.50          30.00         4521
FAKE123     SAMPLE #11     Pygoscelis adeliae  Biscoe     N11            35.40                        2001
$ sqlite3 -header .relatable/relatable.db 'select * from message order by message_id'
message_id|added_by|table|row|column|value|level|rule|message
1|Valve|penguin|11|sample_number|SAMPLE #11|error|sql_type:integer|sample_number must be of type integer
2|Valve|penguin|9|sample_number|SAMPLE09|error|sql_type:integer|sample_number must be of type integer

=======
study_name  sample_number  species             island     individual_id  bill_length  bill_depth  body_mass
FAKE123     1              Pygoscelis adeliae  Torgersen  N1A1           44.6         31.1        4093
FAKE123     2              Pygoscelis adeliae  Torgersen  N1A2           30.5         33.4        3336
FAKE123     3              Pygoscelis adeliae  Torgersen  N2A1           35.2         22.4        4087
FAKE123     4              Pygoscelis adeliae  Biscoe     N2A2           34.3         35.8        3469
FAKE123     5              Pygoscelis adeliae  Torgersen  N3A1           40.6         39.9        2129
FAKE123     6              Pygoscelis adeliae  Biscoe     N3A2           30.9         22.2        4962
FAKE123     7              Pygoscelis adeliae  Biscoe     N4A1           38.6         28.5        3607
FAKE123     8              Pygoscelis adeliae  Dream      N4A2           33.8         39.9        1908
FAKE123     SAMPLE09       Pygoscelis adeliae  Dream      N5A1           43.7         23.1        3883
FAKE123     10             Pygoscelis adeliae  Torgersen  N5A2           31.5         30.0        4521
FAKE123     SAMPLE #11     Pygoscelis adeliae  Biscoe     N6A1           35.4                     2001
$ rltbl get table message
Rows 1-2 of 2
message_id  added_by  table    row  column         value       level  rule              message
1           rltbl     penguin  11   sample_number  SAMPLE #11  error  datatype:integer  sample_number must be of type integer
2           rltbl     penguin  9    sample_number  SAMPLE09    error  datatype:integer  sample_number must be of type integer
>>>>>>> 5f4420c5
$ echo '{"value": "Pygoscelis adeliae", "level": "info", "rule": "custom-a", "message": "this is not a good species"}' | RLTBL_USER=mike rltbl -v --input JSON add message penguin 3 species
$ echo '{"value": "Pygoscelis adeliae", "level": "info", "rule": "custom-b", "message": "this is a terrible species"}' | RLTBL_USER=mike rltbl -v --input JSON add message penguin 4 species
```

The messages are not normally visible when viewing the table's contents on the command line, but by increasing **rltbl**'s verbosity level we can see more detail about the first few rows returned from a `get table` command:

```console tesh-session="message"
$ rltbl -v get table penguin
Rows 1-11 of 11
study_name  sample_number  species             island     individual_id  bill_length  bill_depth  body_mass
FAKE123     1              Pygoscelis adeliae  Torgersen  N1A1           44.6         31.1        4093
FAKE123     2              Pygoscelis adeliae  Torgersen  N1A2           30.5         33.4        3336
FAKE123     3              Pygoscelis adeliae  Torgersen  N2A1           35.2         22.4        4087
FAKE123     4              Pygoscelis adeliae  Biscoe     N2A2           34.3         35.8        3469
FAKE123     5              Pygoscelis adeliae  Torgersen  N3A1           40.6         39.9        2129
FAKE123     6              Pygoscelis adeliae  Biscoe     N3A2           30.9         22.2        4962
FAKE123     7              Pygoscelis adeliae  Biscoe     N4A1           38.6         28.5        3607
FAKE123     8              Pygoscelis adeliae  Dream      N4A2           33.8         39.9        1908
FAKE123     SAMPLE09       Pygoscelis adeliae  Dream      N5A1           43.7         23.1        3883
FAKE123     10             Pygoscelis adeliae  Torgersen  N5A2           31.5         30.0        4521
FAKE123     SAMPLE #11     Pygoscelis adeliae  Biscoe     N6A1           35.4                     2001
```

In any case the messages have been added to the message table in the database:

```
message_id  added_by  table    row   column         value       level  rule              message
1           rltbl     penguin  1001  sample_number  SAMPLE #11  error  datatype:integer  sample_number must be of type integer
2           rltbl     penguin  9     sample_number  SAMPLE09    error  datatype:integer  sample_number must be of type integer
```

We delete messages using `rltbl delete message TABLE [ROW] [COLUMN]`. If row is unspecified, all messages in the given table are deleted. If column is unspecified, all messages in the given row are deleted. You can also use the `--rule RULE` flag to further filter the messsages to be deleted so that only those whose rule matches the given string are actually deleted, as opposed to all of the messages in the given table, column, or row. Note that SQL wildcard characters are allowed. In the current example, the string `custom%` happens to match all of the rules input thus far:

```console tesh-session="message"
$ rltbl -v delete message penguin --rule custom%
<<<<<<< HEAD
$ sqlite3 -header .relatable/relatable.db 'select * from message'
message_id|added_by|table|row|column|value|level|rule|message
1|Valve|penguin|11|sample_number|SAMPLE #11|error|sql_type:integer|sample_number must be of type integer
2|Valve|penguin|9|sample_number|SAMPLE09|error|sql_type:integer|sample_number must be of type integer
=======
$ rltbl get table message
Rows 1-2 of 2
message_id  added_by  table    row  column         value       level  rule              message
1           rltbl     penguin  11   sample_number  SAMPLE #11  error  datatype:integer  sample_number must be of type integer
2           rltbl     penguin  9    sample_number  SAMPLE09    error  datatype:integer  sample_number must be of type integer
>>>>>>> 5f4420c5
```

Let's add a few more messages to the message table. Two of them will be by the user **mike** and the rest by the user **afreen**.

```console tesh-session="message"
$ echo '{"value": "Pygoscelis adeliae", "level": "info", "rule": "custom-a", "message": "this is not a good species"}' | RLTBL_USER=mike rltbl -v --input JSON add message penguin 3 species
$ echo '{"value": "Pygoscelis adeliae", "level": "info", "rule": "custom-b", "message": "this is a terrible species"}' | RLTBL_USER=mike rltbl -v --input JSON add message penguin 4 species
$ echo '{"value": "Pygoscelis adeliae", "level": "info", "rule": "custom-b", "message": "this is a terrible species"}' | RLTBL_USER=afreen rltbl -v --input JSON add message penguin 5 species
$ echo '{"value": "Pygoscelis adeliae", "level": "info", "rule": "custom-a", "message": "this is not a good species"}' | RLTBL_USER=afreen rltbl -v --input JSON add message penguin 6 species
$ echo '{"value": "FAKE123", "level": "info", "rule": "custom-c", "message": "this is an inappropriate study_name"}' | RLTBL_USER=afreen rltbl -v --input JSON add message penguin 6 study_name
$ echo '{"value": "FAKE123", "level": "info", "rule": "custom-c", "message": "this is an inappropriate study_name"}' | RLTBL_USER=afreen rltbl -v --input JSON add message penguin 7 study_name
<<<<<<< HEAD
$ sqlite3 -header .relatable/relatable.db 'select * from message'
message_id|added_by|table|row|column|value|level|rule|message
1|Valve|penguin|11|sample_number|SAMPLE #11|error|sql_type:integer|sample_number must be of type integer
2|Valve|penguin|9|sample_number|SAMPLE09|error|sql_type:integer|sample_number must be of type integer
5|mike|penguin|3|species|Pygoscelis adeliae|info|custom-a|this is not a good species
6|mike|penguin|4|species|Pygoscelis adeliae|info|custom-b|this is a terrible species
7|afreen|penguin|5|species|Pygoscelis adeliae|info|custom-b|this is a terrible species
8|afreen|penguin|6|species|Pygoscelis adeliae|info|custom-a|this is not a good species
9|afreen|penguin|6|study_name|FAKE123|info|custom-c|this is an inappropriate study_name
10|afreen|penguin|7|study_name|FAKE123|info|custom-c|this is an inappropriate study_name
=======
$ rltbl get table message
Rows 1-8 of 8
message_id  added_by  table    row  column         value               level  rule              message
1           rltbl     penguin  11   sample_number  SAMPLE #11          error  datatype:integer  sample_number must be of type integer
2           rltbl     penguin  9    sample_number  SAMPLE09            error  datatype:integer  sample_number must be of type integer
5           mike      penguin  3    species        Pygoscelis adeliae  info   custom-a          this is not a good species
6           mike      penguin  4    species        Pygoscelis adeliae  info   custom-b          this is a terrible species
7           afreen    penguin  5    species        Pygoscelis adeliae  info   custom-b          this is a terrible species
8           afreen    penguin  6    species        Pygoscelis adeliae  info   custom-a          this is not a good species
9           afreen    penguin  6    study_name     FAKE123             info   custom-c          this is an inappropriate study_name
10          afreen    penguin  7    study_name     FAKE123             info   custom-c          this is an inappropriate study_name
>>>>>>> 5f4420c5
```

Let's now delete all the messages added to the table by **mike** using the `--user USER` option (which does not permit wildcards):

```console tesh-session="message"
$ rltbl -v delete message penguin --user mike
<<<<<<< HEAD
$ sqlite3 -header .relatable/relatable.db 'select * from message'
message_id|added_by|table|row|column|value|level|rule|message
1|Valve|penguin|11|sample_number|SAMPLE #11|error|sql_type:integer|sample_number must be of type integer
2|Valve|penguin|9|sample_number|SAMPLE09|error|sql_type:integer|sample_number must be of type integer
7|afreen|penguin|5|species|Pygoscelis adeliae|info|custom-b|this is a terrible species
8|afreen|penguin|6|species|Pygoscelis adeliae|info|custom-a|this is not a good species
9|afreen|penguin|6|study_name|FAKE123|info|custom-c|this is an inappropriate study_name
10|afreen|penguin|7|study_name|FAKE123|info|custom-c|this is an inappropriate study_name
=======
$ rltbl get table message
Rows 1-6 of 6
message_id  added_by  table    row  column         value               level  rule              message
1           rltbl     penguin  11   sample_number  SAMPLE #11          error  datatype:integer  sample_number must be of type integer
2           rltbl     penguin  9    sample_number  SAMPLE09            error  datatype:integer  sample_number must be of type integer
7           afreen    penguin  5    species        Pygoscelis adeliae  info   custom-b          this is a terrible species
8           afreen    penguin  6    species        Pygoscelis adeliae  info   custom-a          this is not a good species
9           afreen    penguin  6    study_name     FAKE123             info   custom-c          this is an inappropriate study_name
10          afreen    penguin  7    study_name     FAKE123             info   custom-c          this is an inappropriate study_name
>>>>>>> 5f4420c5
```

Now delete all messages associated with the column **species** in row 6:

```console tesh-session="message"
$ rltbl -v delete message penguin 6 species
<<<<<<< HEAD
$ sqlite3 -header .relatable/relatable.db 'select * from message'
message_id|added_by|table|row|column|value|level|rule|message
1|Valve|penguin|11|sample_number|SAMPLE #11|error|sql_type:integer|sample_number must be of type integer
2|Valve|penguin|9|sample_number|SAMPLE09|error|sql_type:integer|sample_number must be of type integer
7|afreen|penguin|5|species|Pygoscelis adeliae|info|custom-b|this is a terrible species
9|afreen|penguin|6|study_name|FAKE123|info|custom-c|this is an inappropriate study_name
10|afreen|penguin|7|study_name|FAKE123|info|custom-c|this is an inappropriate study_name
=======
$ rltbl get table message
Rows 1-5 of 5
message_id  added_by  table    row  column         value               level  rule              message
1           rltbl     penguin  11   sample_number  SAMPLE #11          error  datatype:integer  sample_number must be of type integer
2           rltbl     penguin  9    sample_number  SAMPLE09            error  datatype:integer  sample_number must be of type integer
7           afreen    penguin  5    species        Pygoscelis adeliae  info   custom-b          this is a terrible species
9           afreen    penguin  6    study_name     FAKE123             info   custom-c          this is an inappropriate study_name
10          afreen    penguin  7    study_name     FAKE123             info   custom-c          this is an inappropriate study_name
>>>>>>> 5f4420c5
```

Delete any remaining messages in row 6:

```console tesh-session="message"
$ rltbl -v delete message penguin 6
<<<<<<< HEAD
$ sqlite3 -header .relatable/relatable.db 'select * from message'
message_id|added_by|table|row|column|value|level|rule|message
1|Valve|penguin|11|sample_number|SAMPLE #11|error|sql_type:integer|sample_number must be of type integer
2|Valve|penguin|9|sample_number|SAMPLE09|error|sql_type:integer|sample_number must be of type integer
7|afreen|penguin|5|species|Pygoscelis adeliae|info|custom-b|this is a terrible species
10|afreen|penguin|7|study_name|FAKE123|info|custom-c|this is an inappropriate study_name
=======
$ rltbl get table message
Rows 1-4 of 4
message_id  added_by  table    row  column         value               level  rule              message
1           rltbl     penguin  11   sample_number  SAMPLE #11          error  datatype:integer  sample_number must be of type integer
2           rltbl     penguin  9    sample_number  SAMPLE09            error  datatype:integer  sample_number must be of type integer
7           afreen    penguin  5    species        Pygoscelis adeliae  info   custom-b          this is a terrible species
10          afreen    penguin  7    study_name     FAKE123             info   custom-c          this is an inappropriate study_name
>>>>>>> 5f4420c5
```

Delete all remaining messages:

```console tesh-session="message"
$ rltbl -v delete message penguin
$ rltbl get table message
Rows 1-0 of 0
message_id  added_by  table  row  column  value  level  rule  message
```<|MERGE_RESOLUTION|>--- conflicted
+++ resolved
@@ -9,25 +9,6 @@
 $ rltbl set value penguin 9 sample_number SAMPLE09
 $ rltbl get table penguin
 Rows 1-11 of 11
-<<<<<<< HEAD
-study_name  sample_number  species             island     individual_id  culmen_length  culmen_depth  body_mass
-FAKE123     1              Pygoscelis adeliae  Torgersen  N1             44.60          31.10         4093
-FAKE123     2              Pygoscelis adeliae  Torgersen  N2             30.50          33.40         3336
-FAKE123     3              Pygoscelis adeliae  Torgersen  N3             35.20          22.40         4087
-FAKE123     4              Pygoscelis adeliae  Biscoe     N4             34.30          35.80         3469
-FAKE123     5              Pygoscelis adeliae  Torgersen  N5             40.60          39.90         2129
-FAKE123     6              Pygoscelis adeliae  Biscoe     N6             30.90          22.20         4962
-FAKE123     7              Pygoscelis adeliae  Biscoe     N7             38.60          28.50         3607
-FAKE123     8              Pygoscelis adeliae  Dream      N8             33.80          39.90         1908
-FAKE123     SAMPLE09       Pygoscelis adeliae  Dream      N9             43.70          23.10         3883
-FAKE123     10             Pygoscelis adeliae  Torgersen  N10            31.50          30.00         4521
-FAKE123     SAMPLE #11     Pygoscelis adeliae  Biscoe     N11            35.40                        2001
-$ sqlite3 -header .relatable/relatable.db 'select * from message order by message_id'
-message_id|added_by|table|row|column|value|level|rule|message
-1|Valve|penguin|11|sample_number|SAMPLE #11|error|sql_type:integer|sample_number must be of type integer
-2|Valve|penguin|9|sample_number|SAMPLE09|error|sql_type:integer|sample_number must be of type integer
-
-=======
 study_name  sample_number  species             island     individual_id  bill_length  bill_depth  body_mass
 FAKE123     1              Pygoscelis adeliae  Torgersen  N1A1           44.6         31.1        4093
 FAKE123     2              Pygoscelis adeliae  Torgersen  N1A2           30.5         33.4        3336
@@ -45,7 +26,6 @@
 message_id  added_by  table    row  column         value       level  rule              message
 1           rltbl     penguin  11   sample_number  SAMPLE #11  error  datatype:integer  sample_number must be of type integer
 2           rltbl     penguin  9    sample_number  SAMPLE09    error  datatype:integer  sample_number must be of type integer
->>>>>>> 5f4420c5
 $ echo '{"value": "Pygoscelis adeliae", "level": "info", "rule": "custom-a", "message": "this is not a good species"}' | RLTBL_USER=mike rltbl -v --input JSON add message penguin 3 species
 $ echo '{"value": "Pygoscelis adeliae", "level": "info", "rule": "custom-b", "message": "this is a terrible species"}' | RLTBL_USER=mike rltbl -v --input JSON add message penguin 4 species
 ```
@@ -81,18 +61,11 @@
 
 ```console tesh-session="message"
 $ rltbl -v delete message penguin --rule custom%
-<<<<<<< HEAD
-$ sqlite3 -header .relatable/relatable.db 'select * from message'
-message_id|added_by|table|row|column|value|level|rule|message
-1|Valve|penguin|11|sample_number|SAMPLE #11|error|sql_type:integer|sample_number must be of type integer
-2|Valve|penguin|9|sample_number|SAMPLE09|error|sql_type:integer|sample_number must be of type integer
-=======
 $ rltbl get table message
 Rows 1-2 of 2
 message_id  added_by  table    row  column         value       level  rule              message
 1           rltbl     penguin  11   sample_number  SAMPLE #11  error  datatype:integer  sample_number must be of type integer
 2           rltbl     penguin  9    sample_number  SAMPLE09    error  datatype:integer  sample_number must be of type integer
->>>>>>> 5f4420c5
 ```
 
 Let's add a few more messages to the message table. Two of them will be by the user **mike** and the rest by the user **afreen**.
@@ -104,18 +77,6 @@
 $ echo '{"value": "Pygoscelis adeliae", "level": "info", "rule": "custom-a", "message": "this is not a good species"}' | RLTBL_USER=afreen rltbl -v --input JSON add message penguin 6 species
 $ echo '{"value": "FAKE123", "level": "info", "rule": "custom-c", "message": "this is an inappropriate study_name"}' | RLTBL_USER=afreen rltbl -v --input JSON add message penguin 6 study_name
 $ echo '{"value": "FAKE123", "level": "info", "rule": "custom-c", "message": "this is an inappropriate study_name"}' | RLTBL_USER=afreen rltbl -v --input JSON add message penguin 7 study_name
-<<<<<<< HEAD
-$ sqlite3 -header .relatable/relatable.db 'select * from message'
-message_id|added_by|table|row|column|value|level|rule|message
-1|Valve|penguin|11|sample_number|SAMPLE #11|error|sql_type:integer|sample_number must be of type integer
-2|Valve|penguin|9|sample_number|SAMPLE09|error|sql_type:integer|sample_number must be of type integer
-5|mike|penguin|3|species|Pygoscelis adeliae|info|custom-a|this is not a good species
-6|mike|penguin|4|species|Pygoscelis adeliae|info|custom-b|this is a terrible species
-7|afreen|penguin|5|species|Pygoscelis adeliae|info|custom-b|this is a terrible species
-8|afreen|penguin|6|species|Pygoscelis adeliae|info|custom-a|this is not a good species
-9|afreen|penguin|6|study_name|FAKE123|info|custom-c|this is an inappropriate study_name
-10|afreen|penguin|7|study_name|FAKE123|info|custom-c|this is an inappropriate study_name
-=======
 $ rltbl get table message
 Rows 1-8 of 8
 message_id  added_by  table    row  column         value               level  rule              message
@@ -127,23 +88,12 @@
 8           afreen    penguin  6    species        Pygoscelis adeliae  info   custom-a          this is not a good species
 9           afreen    penguin  6    study_name     FAKE123             info   custom-c          this is an inappropriate study_name
 10          afreen    penguin  7    study_name     FAKE123             info   custom-c          this is an inappropriate study_name
->>>>>>> 5f4420c5
 ```
 
 Let's now delete all the messages added to the table by **mike** using the `--user USER` option (which does not permit wildcards):
 
 ```console tesh-session="message"
 $ rltbl -v delete message penguin --user mike
-<<<<<<< HEAD
-$ sqlite3 -header .relatable/relatable.db 'select * from message'
-message_id|added_by|table|row|column|value|level|rule|message
-1|Valve|penguin|11|sample_number|SAMPLE #11|error|sql_type:integer|sample_number must be of type integer
-2|Valve|penguin|9|sample_number|SAMPLE09|error|sql_type:integer|sample_number must be of type integer
-7|afreen|penguin|5|species|Pygoscelis adeliae|info|custom-b|this is a terrible species
-8|afreen|penguin|6|species|Pygoscelis adeliae|info|custom-a|this is not a good species
-9|afreen|penguin|6|study_name|FAKE123|info|custom-c|this is an inappropriate study_name
-10|afreen|penguin|7|study_name|FAKE123|info|custom-c|this is an inappropriate study_name
-=======
 $ rltbl get table message
 Rows 1-6 of 6
 message_id  added_by  table    row  column         value               level  rule              message
@@ -153,22 +103,12 @@
 8           afreen    penguin  6    species        Pygoscelis adeliae  info   custom-a          this is not a good species
 9           afreen    penguin  6    study_name     FAKE123             info   custom-c          this is an inappropriate study_name
 10          afreen    penguin  7    study_name     FAKE123             info   custom-c          this is an inappropriate study_name
->>>>>>> 5f4420c5
 ```
 
 Now delete all messages associated with the column **species** in row 6:
 
 ```console tesh-session="message"
 $ rltbl -v delete message penguin 6 species
-<<<<<<< HEAD
-$ sqlite3 -header .relatable/relatable.db 'select * from message'
-message_id|added_by|table|row|column|value|level|rule|message
-1|Valve|penguin|11|sample_number|SAMPLE #11|error|sql_type:integer|sample_number must be of type integer
-2|Valve|penguin|9|sample_number|SAMPLE09|error|sql_type:integer|sample_number must be of type integer
-7|afreen|penguin|5|species|Pygoscelis adeliae|info|custom-b|this is a terrible species
-9|afreen|penguin|6|study_name|FAKE123|info|custom-c|this is an inappropriate study_name
-10|afreen|penguin|7|study_name|FAKE123|info|custom-c|this is an inappropriate study_name
-=======
 $ rltbl get table message
 Rows 1-5 of 5
 message_id  added_by  table    row  column         value               level  rule              message
@@ -177,21 +117,12 @@
 7           afreen    penguin  5    species        Pygoscelis adeliae  info   custom-b          this is a terrible species
 9           afreen    penguin  6    study_name     FAKE123             info   custom-c          this is an inappropriate study_name
 10          afreen    penguin  7    study_name     FAKE123             info   custom-c          this is an inappropriate study_name
->>>>>>> 5f4420c5
 ```
 
 Delete any remaining messages in row 6:
 
 ```console tesh-session="message"
 $ rltbl -v delete message penguin 6
-<<<<<<< HEAD
-$ sqlite3 -header .relatable/relatable.db 'select * from message'
-message_id|added_by|table|row|column|value|level|rule|message
-1|Valve|penguin|11|sample_number|SAMPLE #11|error|sql_type:integer|sample_number must be of type integer
-2|Valve|penguin|9|sample_number|SAMPLE09|error|sql_type:integer|sample_number must be of type integer
-7|afreen|penguin|5|species|Pygoscelis adeliae|info|custom-b|this is a terrible species
-10|afreen|penguin|7|study_name|FAKE123|info|custom-c|this is an inappropriate study_name
-=======
 $ rltbl get table message
 Rows 1-4 of 4
 message_id  added_by  table    row  column         value               level  rule              message
@@ -199,7 +130,6 @@
 2           rltbl     penguin  9    sample_number  SAMPLE09            error  datatype:integer  sample_number must be of type integer
 7           afreen    penguin  5    species        Pygoscelis adeliae  info   custom-b          this is a terrible species
 10          afreen    penguin  7    study_name     FAKE123             info   custom-c          this is an inappropriate study_name
->>>>>>> 5f4420c5
 ```
 
 Delete all remaining messages:
